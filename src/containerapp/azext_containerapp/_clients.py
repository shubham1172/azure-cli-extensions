--- conflicted
+++ resolved
@@ -497,10 +497,10 @@
         return env_list
 
 
-<<<<<<< HEAD
 class DaprComponentPreviewClient(DaprComponentClient):
     api_version = PREVIEW_API_VERSION
-=======
+
+
 class BuilderClient():
     api_version = BUILDER_CLIENT_API_VERSION
 
@@ -610,5 +610,4 @@
             "properties": {}
         }
         r = send_raw_request(cmd.cli_ctx, "POST", request_url, body=json.dumps(body_data))
-        return r.json()
->>>>>>> 9a11956a
+        return r.json()