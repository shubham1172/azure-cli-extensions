# --------------------------------------------------------------------------------------------
# Copyright (c) Microsoft Corporation. All rights reserved.
# Licensed under the MIT License. See License.txt in the project root for license information.
# --------------------------------------------------------------------------------------------
# pylint: disable=line-too-long, consider-using-f-string, logging-format-interpolation, inconsistent-return-statements, broad-except, bare-except, too-many-statements, too-many-locals, too-many-boolean-expressions, too-many-branches, too-many-nested-blocks, pointless-statement, expression-not-assigned, unbalanced-tuple-unpacking, unsupported-assignment-operation

import threading
import sys
import time
from urllib.parse import urlparse
import json
import re
import subprocess
from concurrent.futures import ThreadPoolExecutor
import requests

from azure.cli.core import telemetry as telemetry_core

from azure.cli.core.azclierror import (
    RequiredArgumentMissingError,
    ValidationError,
    ResourceNotFoundError,
    CLIError,
    CLIInternalError,
    InvalidArgumentValueError,
    ArgumentUsageError,
    MutuallyExclusiveArgumentError)
from azure.cli.core.commands.client_factory import get_subscription_id
from azure.cli.core.util import open_page_in_browser
from knack.log import get_logger
from knack.prompting import prompt_y_n, prompt as prompt_str

from msrestazure.tools import parse_resource_id, is_valid_resource_id
from msrest.exceptions import DeserializationError

from .containerapp_job_decorator import ContainerAppJobDecorator, ContainerAppJobCreateDecorator
from .containerapp_env_decorator import ContainerAppEnvDecorator, ContainerAppEnvCreateDecorator, ContainerAppEnvUpdateDecorator
from .containerapp_auth_decorator import ContainerAppPreviewAuthDecorator
from .containerapp_decorator import BaseContainerAppDecorator, ContainerAppPreviewCreateDecorator, ContainerAppPreviewListDecorator
from ._client_factory import handle_raw_exception, handle_non_404_exception
from ._clients import (
    ManagedEnvironmentClient,
    ContainerAppClient,
    GitHubActionClient,
    DaprComponentClient,
    StorageClient,
    AuthClient,
    WorkloadProfileClient,
    ContainerAppsJobClient,
    ContainerAppPreviewClient,
    AuthPreviewClient
)
from ._dev_service_utils import DevServiceUtils
from ._github_oauth import get_github_access_token
from ._models import (
    ManagedEnvironment as ManagedEnvironmentModel,
    VnetConfiguration as VnetConfigurationModel,
    AppLogsConfiguration as AppLogsConfigurationModel,
    LogAnalyticsConfiguration as LogAnalyticsConfigurationModel,
    Ingress as IngressModel,
    Configuration as ConfigurationModel,
    JobConfiguration as JobConfigurationModel,
    ManualTriggerConfig as ManualTriggerModel,
    ScheduleTriggerConfig as ScheduleTriggerModel,
    EventTriggerConfig as EventTriggerModel,
    Template as TemplateModel,
    JobTemplate as JobTemplateModel,
    JobExecutionTemplate as JobExecutionTemplateModel,
    RegistryCredentials as RegistryCredentialsModel,
    ContainerApp as ContainerAppModel,
    ContainerAppsJob as ContainerAppsJobModel,
    Dapr as DaprModel,
    ContainerResources as ContainerResourcesModel,
    Scale as ScaleModel,
    Service as ServiceModel,
    JobScale as JobScaleModel,
    Container as ContainerModel,
    GitHubActionConfiguration,
    RegistryInfo as RegistryInfoModel,
    AzureCredentials as AzureCredentialsModel,
    SourceControl as SourceControlModel,
    ManagedServiceIdentity as ManagedServiceIdentityModel,
    ContainerAppCertificateEnvelope as ContainerAppCertificateEnvelopeModel,
    ContainerAppCustomDomain as ContainerAppCustomDomainModel,
    AzureFileProperties as AzureFilePropertiesModel,
    CustomDomainConfiguration as CustomDomainConfigurationModel,
    ScaleRule as ScaleRuleModel,
    Volume as VolumeModel,
    VolumeMount as VolumeMountModel)

from ._utils import (_validate_subscription_registered, _ensure_location_allowed,
                     parse_secret_flags, store_as_secret_and_return_secret_ref, parse_env_var_flags,
                     _generate_log_analytics_if_not_provided, _get_existing_secrets, _convert_object_from_snake_to_camel_case,
                     _object_to_dict, _add_or_update_secrets, _remove_additional_attributes, _remove_readonly_attributes,
                     _add_or_update_env_vars, _add_or_update_tags, _update_revision_weights, _append_label_weights,
                     _get_app_from_revision, raise_missing_token_suggestion, _infer_acr_credentials, _remove_registry_secret, _remove_secret,
                     _ensure_identity_resource_id, _remove_dapr_readonly_attributes, _remove_env_vars, _validate_traffic_sum,
                     _update_revision_env_secretrefs, _get_acr_cred, safe_get, await_github_action, repo_url_to_name,
                     validate_container_app_name, _update_weights, get_vnet_location, register_provider_if_needed,
                     generate_randomized_cert_name, _get_name, load_cert_file, check_cert_name_availability,
                     validate_hostname, patch_new_custom_domain, get_custom_domains, _validate_revision_name, set_managed_identity,
                     create_acrpull_role_assignment, is_registry_msi_system, clean_null_values, _populate_secret_values,
                     validate_environment_location, safe_set, parse_metadata_flags, parse_auth_flags, _azure_monitor_quickstart,
                     set_ip_restrictions, certificate_location_matches, certificate_matches, generate_randomized_managed_cert_name,
                     check_managed_cert_name_availability, prepare_managed_certificate_envelop,
                     get_default_workload_profile_name_from_env, get_default_workload_profiles, ensure_workload_profile_supported, _generate_secret_volume_name,
                     parse_service_bindings, get_linker_client, check_unique_bindings,
                     get_current_mariner_tags, patchable_check, get_pack_exec_path, is_docker_running, trigger_workflow, AppType, format_location)
from ._validators import validate_create, validate_revision_suffix
from ._ssh_utils import (SSH_DEFAULT_ENCODING, WebSocketConnection, read_ssh, get_stdin_writer, SSH_CTRL_C_MSG,
                         SSH_BACKUP_ENCODING)
from ._constants import (MAXIMUM_SECRET_LENGTH, MICROSOFT_SECRET_SETTING_NAME, FACEBOOK_SECRET_SETTING_NAME, GITHUB_SECRET_SETTING_NAME,
                         GOOGLE_SECRET_SETTING_NAME, TWITTER_SECRET_SETTING_NAME, APPLE_SECRET_SETTING_NAME, CONTAINER_APPS_RP,
                         NAME_INVALID, NAME_ALREADY_EXISTS, ACR_IMAGE_SUFFIX, HELLO_WORLD_IMAGE, LOG_TYPE_SYSTEM, LOG_TYPE_CONSOLE,
                         MANAGED_CERTIFICATE_RT, PRIVATE_CERTIFICATE_RT, PENDING_STATUS, SUCCEEDED_STATUS, DEV_POSTGRES_IMAGE, DEV_POSTGRES_SERVICE_TYPE,
                         DEV_POSTGRES_CONTAINER_NAME, DEV_REDIS_IMAGE, DEV_REDIS_SERVICE_TYPE, DEV_REDIS_CONTAINER_NAME, DEV_KAFKA_CONTAINER_NAME,
                         DEV_KAFKA_IMAGE, DEV_KAFKA_SERVICE_TYPE, DEV_MARIADB_CONTAINER_NAME, DEV_MARIADB_IMAGE, DEV_MARIADB_SERVICE_TYPE, DEV_SERVICE_LIST,
<<<<<<< HEAD
                         DAPR_REDIS_SERVICE_NAME, DAPR_REDIS_CONFIG_PASSWORD_KEY, DAPR_REDIS_CONFIG_PORT_KEY,
                         DAPR_COMPONENT_REDIS_STATESTORE_NAME, DAPR_COMPONENT_REDIS_PUBSUB_NAME, DAPR_REDIS_SECRET_NAME, CONTAINER_APPS_SDK_MODELS)
=======
                         CONTAINER_APPS_SDK_MODELS, BLOB_STORAGE_TOKEN_STORE_SECRET_SETTING_NAME)
>>>>>>> b08d1116

logger = get_logger(__name__)


# These properties should be under the "properties" attribute. Move the properties under "properties" attribute
def process_loaded_yaml(yaml_containerapp):
    if not yaml_containerapp.get('properties'):
        yaml_containerapp['properties'] = {}

    if yaml_containerapp.get('identity') and yaml_containerapp['identity'].get('userAssignedIdentities'):
        for identity in yaml_containerapp['identity']['userAssignedIdentities']:
            # properties (principalId and clientId) are readonly and create (PUT) will throw error if they are provided
            # Update (PATCH) ignores them so it's okay to remove them as well
            yaml_containerapp['identity']['userAssignedIdentities'][identity] = {}

    nested_properties = ["provisioningState",
                         "managedEnvironmentId",
                         "environmentId",
                         "latestRevisionName",
                         "latestRevisionFqdn",
                         "customDomainVerificationId",
                         "configuration",
                         "template",
                         "outboundIPAddresses",
                         "workloadProfileName",
                         "latestReadyRevisionName",
                         "eventStreamEndpoint"]
    for nested_property in nested_properties:
        tmp = yaml_containerapp.get(nested_property)
        if nested_property in yaml_containerapp:
            yaml_containerapp['properties'][nested_property] = tmp
            del yaml_containerapp[nested_property]

    if "managedEnvironmentId" in yaml_containerapp['properties']:
        tmp = yaml_containerapp['properties']['managedEnvironmentId']
        if tmp:
            yaml_containerapp['properties']["environmentId"] = tmp
        del yaml_containerapp['properties']['managedEnvironmentId']

    return yaml_containerapp


def load_yaml_file(file_name):
    import yaml
    import errno

    try:
        with open(file_name) as stream:  # pylint: disable=unspecified-encoding
            return yaml.safe_load(stream.read().replace('\x00', ''))
    except (IOError, OSError) as ex:
        if getattr(ex, 'errno', 0) == errno.ENOENT:
            raise ValidationError('{} does not exist'.format(file_name)) from ex
        raise
    except (yaml.parser.ParserError, UnicodeDecodeError) as ex:
        raise ValidationError('Error parsing {} ({})'.format(file_name, str(ex))) from ex


def create_deserializer():
    from ._sdk_models import ContainerApp  # pylint: disable=unused-import
    from msrest import Deserializer
    import inspect

    sdkClasses = inspect.getmembers(sys.modules[CONTAINER_APPS_SDK_MODELS])
    deserializer = {}

    for sdkClass in sdkClasses:
        deserializer[sdkClass[0]] = sdkClass[1]

    return Deserializer(deserializer)


def list_all_services(cmd, environment_name, resource_group_name):
    services = list_containerapp(cmd, resource_group_name=resource_group_name, managed_env=environment_name)
    dev_service_list = []

    for service in services:
        service_type = safe_get(service, "properties", "configuration", "service", "type", default="")
        if service_type in DEV_SERVICE_LIST:
            dev_service_list.append(service)

    return dev_service_list


def create_redis_service(cmd, service_name, environment_name, resource_group_name, no_wait=False,
                         disable_warnings=True):
    return DevServiceUtils.create_service(cmd, service_name, environment_name, resource_group_name, no_wait,
                                          disable_warnings, DEV_REDIS_IMAGE, DEV_REDIS_SERVICE_TYPE,
                                          DEV_REDIS_CONTAINER_NAME)


def delete_redis_service(cmd, service_name, resource_group_name, no_wait=False):
    return DevServiceUtils.delete_service(cmd, service_name, resource_group_name, no_wait, DEV_REDIS_SERVICE_TYPE)


def create_postgres_service(cmd, service_name, environment_name, resource_group_name, no_wait=False,
                            disable_warnings=True):
    return DevServiceUtils.create_service(cmd, service_name, environment_name, resource_group_name, no_wait,
                                          disable_warnings, DEV_POSTGRES_IMAGE, DEV_POSTGRES_SERVICE_TYPE,
                                          DEV_POSTGRES_CONTAINER_NAME)


def delete_postgres_service(cmd, service_name, resource_group_name, no_wait=False):
    return DevServiceUtils.delete_service(cmd, service_name, resource_group_name, no_wait, DEV_POSTGRES_SERVICE_TYPE)


def create_kafka_service(cmd, service_name, environment_name, resource_group_name, no_wait=False,
                         disable_warnings=True):
    return DevServiceUtils.create_service(cmd, service_name, environment_name, resource_group_name, no_wait,
                                          disable_warnings, DEV_KAFKA_IMAGE, DEV_KAFKA_SERVICE_TYPE,
                                          DEV_KAFKA_CONTAINER_NAME)


def delete_kafka_service(cmd, service_name, resource_group_name, no_wait=False):
    return DevServiceUtils.delete_service(cmd, service_name, resource_group_name, no_wait, DEV_KAFKA_SERVICE_TYPE)


def create_mariadb_service(cmd, service_name, environment_name, resource_group_name, no_wait=False,
                           disable_warnings=True):
    return DevServiceUtils.create_service(cmd, service_name, environment_name, resource_group_name, no_wait,
                                          disable_warnings, DEV_MARIADB_IMAGE, DEV_MARIADB_SERVICE_TYPE,
                                          DEV_MARIADB_CONTAINER_NAME)


def delete_mariadb_service(cmd, service_name, resource_group_name, no_wait=False):
    return DevServiceUtils.delete_service(cmd, service_name, resource_group_name, no_wait, DEV_MARIADB_SERVICE_TYPE)


def update_containerapp_yaml(cmd, name, resource_group_name, file_name, from_revision=None, no_wait=False):
    yaml_containerapp = process_loaded_yaml(load_yaml_file(file_name))
    if type(yaml_containerapp) != dict:  # pylint: disable=unidiomatic-typecheck
        raise ValidationError('Invalid YAML provided. Please see https://aka.ms/azure-container-apps-yaml for a valid containerapps YAML spec.')

    if not yaml_containerapp.get('name'):
        yaml_containerapp['name'] = name
    elif yaml_containerapp.get('name').lower() != name.lower():
        logger.warning('The app name provided in the --yaml file "{}" does not match the one provided in the --name flag "{}". The one provided in the --yaml file will be used.'.format(yaml_containerapp.get('name'), name))
    name = yaml_containerapp.get('name')

    if not yaml_containerapp.get('type'):
        yaml_containerapp['type'] = 'Microsoft.App/containerApps'
    elif yaml_containerapp.get('type').lower() != "microsoft.app/containerapps":
        raise ValidationError('Containerapp type must be \"Microsoft.App/ContainerApps\"')

    containerapp_def = None

    # Check if containerapp exists
    try:
        containerapp_def = ContainerAppClient.show(cmd=cmd, resource_group_name=resource_group_name, name=name)
    except Exception:
        pass

    if not containerapp_def:
        raise ValidationError("The containerapp '{}' does not exist".format(name))
    existed_environment_id = containerapp_def['properties']['environmentId']
    containerapp_def = None

    # Deserialize the yaml into a ContainerApp object. Need this since we're not using SDK
    try:
        deserializer = create_deserializer()
        containerapp_def = deserializer('ContainerApp', yaml_containerapp)
    except DeserializationError as ex:
        raise ValidationError('Invalid YAML provided. Please see https://aka.ms/azure-container-apps-yaml for a valid containerapps YAML spec.') from ex

    # Remove tags before converting from snake case to camel case, then re-add tags. We don't want to change the case of the tags. Need this since we're not using SDK
    tags = None
    if yaml_containerapp.get('tags'):
        tags = yaml_containerapp.get('tags')
        del yaml_containerapp['tags']

    containerapp_def = _convert_object_from_snake_to_camel_case(_object_to_dict(containerapp_def))
    containerapp_def['tags'] = tags

    # After deserializing, some properties may need to be moved under the "properties" attribute. Need this since we're not using SDK
    containerapp_def = process_loaded_yaml(containerapp_def)

    # Change which revision we update from
    if from_revision:
        r = ContainerAppClient.show_revision(cmd=cmd, resource_group_name=resource_group_name, container_app_name=name, name=from_revision)
        _update_revision_env_secretrefs(r["properties"]["template"]["containers"], name)
        containerapp_def["properties"]["template"] = r["properties"]["template"]

    # Remove "additionalProperties" and read-only attributes that are introduced in the deserialization. Need this since we're not using SDK
    _remove_additional_attributes(containerapp_def)
    _remove_readonly_attributes(containerapp_def)

    secret_values = list_secrets(cmd=cmd, name=name, resource_group_name=resource_group_name, show_values=True)
    _populate_secret_values(containerapp_def, secret_values)

    # Clean null values since this is an update
    containerapp_def = clean_null_values(containerapp_def)

    # Fix bug with revisionSuffix when containers are added
    if not safe_get(containerapp_def, "properties", "template", "revisionSuffix"):
        if "properties" not in containerapp_def:
            containerapp_def["properties"] = {}
        if "template" not in containerapp_def["properties"]:
            containerapp_def["properties"]["template"] = {}
        containerapp_def["properties"]["template"]["revisionSuffix"] = None

    # Remove the environmentId in the PATCH payload if it has not been changed
    if safe_get(containerapp_def, "properties", "environmentId") and safe_get(containerapp_def, "properties", "environmentId").lower() == existed_environment_id.lower():
        del containerapp_def["properties"]['environmentId']

    try:
        r = ContainerAppClient.update(
            cmd=cmd, resource_group_name=resource_group_name, name=name, container_app_envelope=containerapp_def, no_wait=no_wait)

        if not no_wait and "properties" in r and "provisioningState" in r["properties"] and r["properties"]["provisioningState"].lower() == "waiting":
            logger.warning('Containerapp creation in progress. Please monitor the creation using `az containerapp show -n {} -g {}`'.format(
                name, resource_group_name
            ))

        return r
    except Exception as e:
        handle_raw_exception(e)


def create_containerapp_yaml(cmd, name, resource_group_name, file_name, no_wait=False):
    yaml_containerapp = process_loaded_yaml(load_yaml_file(file_name))
    if type(yaml_containerapp) != dict:  # pylint: disable=unidiomatic-typecheck
        raise ValidationError('Invalid YAML provided. Please see https://aka.ms/azure-container-apps-yaml for a valid containerapps YAML spec.')

    if not yaml_containerapp.get('name'):
        yaml_containerapp['name'] = name
    elif yaml_containerapp.get('name').lower() != name.lower():
        logger.warning('The app name provided in the --yaml file "{}" does not match the one provided in the --name flag "{}". The one provided in the --yaml file will be used.'.format(
            yaml_containerapp.get('name'), name))
    name = yaml_containerapp.get('name')

    if not yaml_containerapp.get('type'):
        yaml_containerapp['type'] = 'Microsoft.App/containerApps'
    elif yaml_containerapp.get('type').lower() != "microsoft.app/containerapps":
        raise ValidationError('Containerapp type must be \"Microsoft.App/ContainerApps\"')

    # Deserialize the yaml into a ContainerApp object. Need this since we're not using SDK
    containerapp_def = None
    try:
        deserializer = create_deserializer()

        containerapp_def = deserializer('ContainerApp', yaml_containerapp)
    except DeserializationError as ex:
        raise ValidationError('Invalid YAML provided. Please see https://aka.ms/azure-container-apps-yaml for a valid containerapps YAML spec.') from ex

    # Remove tags before converting from snake case to camel case, then re-add tags. We don't want to change the case of the tags. Need this since we're not using SDK
    tags = None
    if yaml_containerapp.get('tags'):
        tags = yaml_containerapp.get('tags')
        del yaml_containerapp['tags']

    containerapp_def = _convert_object_from_snake_to_camel_case(_object_to_dict(containerapp_def))
    containerapp_def['tags'] = tags

    # After deserializing, some properties may need to be moved under the "properties" attribute. Need this since we're not using SDK
    containerapp_def = process_loaded_yaml(containerapp_def)

    # Remove "additionalProperties" and read-only attributes that are introduced in the deserialization. Need this since we're not using SDK
    _remove_additional_attributes(containerapp_def)
    _remove_readonly_attributes(containerapp_def)

    # Remove extra workloadProfileName introduced in deserialization
    if "workloadProfileName" in containerapp_def:
        del containerapp_def["workloadProfileName"]

    # Validate managed environment
    if not containerapp_def["properties"].get('environmentId'):
        raise RequiredArgumentMissingError('environmentId is required. This can be retrieved using the `az containerapp env show -g MyResourceGroup -n MyContainerappEnvironment --query id` command. Please see https://aka.ms/azure-container-apps-yaml for a valid containerapps YAML spec.')

    env_id = containerapp_def["properties"]['environmentId']
    env_name = None
    env_rg = None
    env_info = None

    if is_valid_resource_id(env_id):
        parsed_managed_env = parse_resource_id(env_id)
        env_name = parsed_managed_env['name']
        env_rg = parsed_managed_env['resource_group']
    else:
        raise ValidationError('Invalid environmentId specified. Environment not found')

    try:
        env_info = ManagedEnvironmentClient.show(cmd=cmd, resource_group_name=env_rg, name=env_name)
    except:
        pass

    if not env_info:
        raise ValidationError("The environment '{}' in resource group '{}' was not found".format(env_name, env_rg))

    # Validate location
    if not containerapp_def.get('location'):
        containerapp_def['location'] = env_info['location']

    try:
        r = ContainerAppClient.create_or_update(
            cmd=cmd, resource_group_name=resource_group_name, name=name, container_app_envelope=containerapp_def, no_wait=no_wait)

        if r["properties"] and r["properties"]["provisioningState"] and r["properties"]["provisioningState"].lower() == "waiting" and not no_wait:
            logger.warning('Containerapp creation in progress. Please monitor the creation using `az containerapp show -n {} -g {}`'.format(
                name, resource_group_name
            ))

        if r["properties"] and r["properties"]["configuration"] and r["properties"]["configuration"]["ingress"] and r["properties"]["configuration"]["ingress"]["fqdn"]:
            logger.warning("\nContainer app created. Access your app at https://{}/\n".format(r["properties"]["configuration"]["ingress"]["fqdn"]))
        else:
            logger.warning("\nContainer app created. To access it over HTTPS, enable ingress: az containerapp ingress enable --help\n")

        return r
    except Exception as e:
        handle_raw_exception(e)


def create_containerapp(cmd,
                        name,
                        resource_group_name,
                        yaml=None,
                        image=None,
                        container_name=None,
                        managed_env=None,
                        min_replicas=None,
                        max_replicas=None,
                        scale_rule_name=None,
                        scale_rule_type=None,
                        scale_rule_http_concurrency=None,
                        scale_rule_metadata=None,
                        scale_rule_auth=None,
                        target_port=None,
                        exposed_port=None,
                        transport="auto",
                        ingress=None,
                        allow_insecure=False,
                        revisions_mode="single",
                        secrets=None,
                        env_vars=None,
                        cpu=None,
                        memory=None,
                        registry_server=None,
                        registry_user=None,
                        registry_pass=None,
                        dapr_enabled=False,
                        dapr_app_port=None,
                        dapr_app_id=None,
                        dapr_app_protocol=None,
                        dapr_http_read_buffer_size=None,
                        dapr_http_max_request_size=None,
                        dapr_log_level=None,
                        dapr_enable_api_logging=False,
                        service_type=None,
                        service_bindings=None,
                        revision_suffix=None,
                        startup_command=None,
                        args=None,
                        tags=None,
                        no_wait=False,
                        system_assigned=False,
                        disable_warnings=False,
                        user_assigned=None,
                        registry_identity=None,
                        workload_profile_name=None,
                        termination_grace_period=None,
                        secret_volume_mount=None,
                        environment_type="managed"):
    raw_parameters = locals()

    containerapp_create_decorator = ContainerAppPreviewCreateDecorator(
        cmd=cmd,
        client=ContainerAppPreviewClient,
        raw_parameters=raw_parameters,
        models=CONTAINER_APPS_SDK_MODELS
    )
    containerapp_create_decorator.register_provider(CONTAINER_APPS_RP)
    containerapp_create_decorator.validate_arguments()

    containerapp_create_decorator.construct_payload()
    r = containerapp_create_decorator.create()
    containerapp_create_decorator.construct_for_post_process(r)
    r = containerapp_create_decorator.post_process(r)
    return r


def update_containerapp_logic(cmd,
                              name,
                              resource_group_name,
                              yaml=None,
                              image=None,
                              container_name=None,
                              min_replicas=None,
                              max_replicas=None,
                              scale_rule_name=None,
                              scale_rule_type="http",
                              scale_rule_http_concurrency=None,
                              scale_rule_metadata=None,
                              scale_rule_auth=None,
                              service_bindings=None,
                              unbind_service_bindings=None,
                              set_env_vars=None,
                              remove_env_vars=None,
                              replace_env_vars=None,
                              remove_all_env_vars=False,
                              cpu=None,
                              memory=None,
                              revision_suffix=None,
                              startup_command=None,
                              args=None,
                              tags=None,
                              no_wait=False,
                              from_revision=None,
                              ingress=None,
                              target_port=None,
                              workload_profile_name=None,
                              termination_grace_period=None,
                              registry_server=None,
                              registry_user=None,
                              registry_pass=None,
                              secret_volume_mount=None):
    _validate_subscription_registered(cmd, CONTAINER_APPS_RP)
    validate_revision_suffix(revision_suffix)

    # Validate that max_replicas is set to 0-1000
    if max_replicas is not None:
        if max_replicas < 1 or max_replicas > 1000:
            raise ArgumentUsageError('--max-replicas must be in the range [1,1000]')

    if yaml:
        if image or min_replicas or max_replicas or\
            set_env_vars or remove_env_vars or replace_env_vars or remove_all_env_vars or cpu or memory or\
                startup_command or args or tags:
            logger.warning('Additional flags were passed along with --yaml. These flags will be ignored, and the configuration defined in the yaml will be used instead')
        return update_containerapp_yaml(cmd=cmd, name=name, resource_group_name=resource_group_name, file_name=yaml, no_wait=no_wait, from_revision=from_revision)

    containerapp_def = None
    try:
        containerapp_def = ContainerAppClient.show(cmd=cmd, resource_group_name=resource_group_name, name=name)
    except:
        pass

    if not containerapp_def:
        raise ResourceNotFoundError("The containerapp '{}' does not exist".format(name))

    new_containerapp = {}
    new_containerapp["properties"] = {}
    if from_revision:
        try:
            r = ContainerAppClient.show_revision(cmd=cmd, resource_group_name=resource_group_name, container_app_name=name, name=from_revision)
        except CLIError as e:
            # Error handle the case where revision not found?
            handle_raw_exception(e)

        _update_revision_env_secretrefs(r["properties"]["template"]["containers"], name)
        new_containerapp["properties"]["template"] = r["properties"]["template"]

    # Doing this while API has bug. If env var is an empty string, API doesn't return "value" even though the "value" should be an empty string
    if "properties" in containerapp_def and "template" in containerapp_def["properties"] and "containers" in containerapp_def["properties"]["template"]:
        for container in containerapp_def["properties"]["template"]["containers"]:
            if "env" in container:
                for e in container["env"]:
                    if "value" not in e:
                        e["value"] = ""

    update_map = {}
    update_map['scale'] = min_replicas or max_replicas or scale_rule_name
    update_map['container'] = image or container_name or set_env_vars is not None or remove_env_vars is not None or replace_env_vars is not None or remove_all_env_vars or cpu or memory or startup_command is not None or args is not None or secret_volume_mount is not None
    update_map['ingress'] = ingress or target_port
    update_map['registry'] = registry_server or registry_user or registry_pass

    linker_client = get_linker_client(cmd)
    service_connectors_def_list = []

    if service_bindings is not None:
        service_connectors_def_list, service_bindings_def_list = parse_service_bindings(
            cmd, service_bindings, resource_group_name, name)

        service_bindings_used_map = {update_item["name"]: False for update_item in service_bindings_def_list}

        safe_set(new_containerapp, "properties", "template", "serviceBinds", value=containerapp_def["properties"]["template"]["serviceBinds"])

        if new_containerapp["properties"]["template"]["serviceBinds"] is None:
            new_containerapp["properties"]["template"]["serviceBinds"] = []

        for item in new_containerapp["properties"]["template"]["serviceBinds"]:
            for update_item in service_bindings_def_list:
                if update_item["name"] in item.values():
                    item["serviceId"] = update_item["serviceId"]
                    service_bindings_used_map[update_item["name"]] = True

        for update_item in service_bindings_def_list:
            if service_bindings_used_map[update_item["name"]] is False:
                # Check if it doesn't exist in existing service linkers
                managed_bindings = linker_client.linker.list(resource_uri=containerapp_def["id"])
                if managed_bindings:
                    managed_bindings_list = [item.name for item in managed_bindings]
                    if update_item["name"] in managed_bindings_list:
                        raise ValidationError("Binding names across managed and dev services should be unique.")

                new_containerapp["properties"]["template"]["serviceBinds"].append(update_item)

        if service_connectors_def_list is not None:
            for item in service_connectors_def_list:
                # Check if it doesn't exist in existing service bindings
                service_bindings_list = []
                for binds in new_containerapp["properties"]["template"]["serviceBinds"]:
                    service_bindings_list.append(binds["name"])
                    if item["linker_name"] in service_bindings_list:
                        raise ValidationError("Binding names across managed and dev services should be unique.")

    if unbind_service_bindings:
        new_template = new_containerapp.setdefault("properties", {}).setdefault("template", {})
        existing_template = containerapp_def["properties"]["template"]

        if not service_bindings:
            new_template["serviceBinds"] = existing_template.get("serviceBinds", [])

        service_bindings_dict = {}
        if new_template["serviceBinds"]:
            service_bindings_dict = {service_binding["name"]: index for index, service_binding in
                                     enumerate(new_template.get("serviceBinds", []))}

        for item in unbind_service_bindings:
            if item in service_bindings_dict:
                new_template["serviceBinds"] = [binding for binding in new_template["serviceBinds"] if
                                                binding["name"] != item]

    if tags:
        _add_or_update_tags(new_containerapp, tags)

    if revision_suffix is not None:
        new_containerapp["properties"]["template"] = {} if "template" not in new_containerapp["properties"] else new_containerapp["properties"]["template"]
        new_containerapp["properties"]["template"]["revisionSuffix"] = revision_suffix

    if termination_grace_period is not None:
        safe_set(new_containerapp, "properties", "template", "terminationGracePeriodSeconds", value=termination_grace_period)

    if workload_profile_name:
        new_containerapp["properties"]["workloadProfileName"] = workload_profile_name

        parsed_managed_env = parse_resource_id(containerapp_def["properties"]["managedEnvironmentId"])
        managed_env_name = parsed_managed_env['name']
        managed_env_rg = parsed_managed_env['resource_group']
        managed_env_info = None
        try:
            managed_env_info = ManagedEnvironmentClient.show(cmd=cmd, resource_group_name=managed_env_rg, name=managed_env_name)
        except:
            pass

        if not managed_env_info:
            raise ValidationError("Error parsing the managed environment '{}' from the specified containerapp".format(managed_env_name))

        ensure_workload_profile_supported(cmd, managed_env_name, managed_env_rg, workload_profile_name, managed_env_info)

    # Containers
    if update_map["container"]:
        new_containerapp["properties"]["template"] = {} if "template" not in new_containerapp["properties"] else new_containerapp["properties"]["template"]
        new_containerapp["properties"]["template"]["containers"] = containerapp_def["properties"]["template"]["containers"]
        if not container_name:
            if len(new_containerapp["properties"]["template"]["containers"]) == 1:
                container_name = new_containerapp["properties"]["template"]["containers"][0]["name"]
            else:
                raise ValidationError("Usage error: --container-name is required when adding or updating a container")

        # Check if updating existing container
        updating_existing_container = False
        for c in new_containerapp["properties"]["template"]["containers"]:
            if c["name"].lower() == container_name.lower():
                updating_existing_container = True

                if image is not None:
                    c["image"] = image

                if set_env_vars is not None:
                    if "env" not in c or not c["env"]:
                        c["env"] = []
                    # env vars
                    _add_or_update_env_vars(c["env"], parse_env_var_flags(set_env_vars))

                if replace_env_vars is not None:
                    # Remove other existing env_vars, then add them
                    c["env"] = []
                    _add_or_update_env_vars(c["env"], parse_env_var_flags(replace_env_vars))

                if remove_env_vars is not None:
                    if "env" not in c or not c["env"]:
                        c["env"] = []
                    # env vars
                    _remove_env_vars(c["env"], remove_env_vars)

                if remove_all_env_vars:
                    c["env"] = []

                if startup_command is not None:
                    if isinstance(startup_command, list) and not startup_command:
                        c["command"] = None
                    else:
                        c["command"] = startup_command
                if args is not None:
                    if isinstance(args, list) and not args:
                        c["args"] = None
                    else:
                        c["args"] = args
                if cpu is not None or memory is not None:
                    if "resources" in c and c["resources"]:
                        if cpu is not None:
                            c["resources"]["cpu"] = cpu
                        if memory is not None:
                            c["resources"]["memory"] = memory
                    else:
                        c["resources"] = {
                            "cpu": cpu,
                            "memory": memory
                        }
                if secret_volume_mount is not None:
                    new_containerapp["properties"]["template"]["volumes"] = containerapp_def["properties"]["template"]["volumes"]
                    if "volumeMounts" not in c or not c["volumeMounts"]:
                        # if no volume mount exists, create a new volume and then mount
                        volume_def = VolumeModel
                        volume_mount_def = VolumeMountModel
                        volume_def["name"] = _generate_secret_volume_name()
                        volume_def["storageType"] = "Secret"

                        volume_mount_def["volumeName"] = volume_def["name"]
                        volume_mount_def["mountPath"] = secret_volume_mount

                        if "volumes" not in new_containerapp["properties"]["template"]:
                            new_containerapp["properties"]["template"]["volumes"] = [volume_def]
                        else:
                            new_containerapp["properties"]["template"]["volumes"].append(volume_def)
                        c["volumeMounts"] = volume_mount_def
                    else:
                        if len(c["volumeMounts"]) > 1:
                            raise ValidationError("Usage error: --secret-volume-mount can only be used with a container that has a single volume mount, to define multiple volumes and mounts please use --yaml")
                        else:
                            # check that the only volume is of type secret
                            volume_name = c["volumeMounts"][0]["volumeName"]
                            for v in new_containerapp["properties"]["template"]["volumes"]:
                                if v["name"].lower() == volume_name.lower():
                                    if v["storageType"] != "Secret":
                                        raise ValidationError("Usage error: --secret-volume-mount can only be used to update volume mounts with volumes of type secret. To update other types of volumes please use --yaml")
                                    break
                            c["volumeMounts"][0]["mountPath"] = secret_volume_mount

        # If not updating existing container, add as new container
        if not updating_existing_container:
            if image is None:
                raise ValidationError("Usage error: --image is required when adding a new container")

            resources_def = None
            if cpu is not None or memory is not None:
                resources_def = ContainerResourcesModel
                resources_def["cpu"] = cpu
                resources_def["memory"] = memory

            container_def = ContainerModel
            container_def["name"] = container_name
            container_def["image"] = image
            container_def["env"] = []

            if set_env_vars is not None:
                # env vars
                _add_or_update_env_vars(container_def["env"], parse_env_var_flags(set_env_vars))

            if replace_env_vars is not None:
                # env vars
                _add_or_update_env_vars(container_def["env"], parse_env_var_flags(replace_env_vars))

            if remove_env_vars is not None:
                # env vars
                _remove_env_vars(container_def["env"], remove_env_vars)

            if remove_all_env_vars:
                container_def["env"] = []

            if startup_command is not None:
                if isinstance(startup_command, list) and not startup_command:
                    container_def["command"] = None
                else:
                    container_def["command"] = startup_command
            if args is not None:
                if isinstance(args, list) and not args:
                    container_def["args"] = None
                else:
                    container_def["args"] = args
            if resources_def is not None:
                container_def["resources"] = resources_def
            if secret_volume_mount is not None:
                new_containerapp["properties"]["template"]["volumes"] = containerapp_def["properties"]["template"]["volumes"]
                # generate a new volume name
                volume_def = VolumeModel
                volume_mount_def = VolumeMountModel
                volume_def["name"] = _generate_secret_volume_name()
                volume_def["storageType"] = "Secret"

                # mount the volume to the container
                volume_mount_def["volumeName"] = volume_def["name"]
                volume_mount_def["mountPath"] = secret_volume_mount
                container_def["volumeMounts"] = [volume_mount_def]
                if "volumes" not in new_containerapp["properties"]["template"]:
                    new_containerapp["properties"]["template"]["volumes"] = [volume_def]
                else:
                    new_containerapp["properties"]["template"]["volumes"].append(volume_def)

            new_containerapp["properties"]["template"]["containers"].append(container_def)
    # Scale
    if update_map["scale"]:
        new_containerapp["properties"]["template"] = {} if "template" not in new_containerapp["properties"] else new_containerapp["properties"]["template"]
        if "scale" not in new_containerapp["properties"]["template"]:
            new_containerapp["properties"]["template"]["scale"] = {}
        if min_replicas is not None:
            new_containerapp["properties"]["template"]["scale"]["minReplicas"] = min_replicas
        if max_replicas is not None:
            new_containerapp["properties"]["template"]["scale"]["maxReplicas"] = max_replicas

    scale_def = None
    if min_replicas is not None or max_replicas is not None:
        scale_def = ScaleModel
        scale_def["minReplicas"] = min_replicas
        scale_def["maxReplicas"] = max_replicas
    # so we don't overwrite rules
    if safe_get(new_containerapp, "properties", "template", "scale", "rules"):
        new_containerapp["properties"]["template"]["scale"].pop(["rules"])
    if scale_rule_name:
        if not scale_rule_type:
            scale_rule_type = "http"
        scale_rule_type = scale_rule_type.lower()
        scale_rule_def = ScaleRuleModel
        curr_metadata = {}
        if scale_rule_http_concurrency:
            if scale_rule_type in ('http', 'tcp'):
                curr_metadata["concurrentRequests"] = str(scale_rule_http_concurrency)
        metadata_def = parse_metadata_flags(scale_rule_metadata, curr_metadata)
        auth_def = parse_auth_flags(scale_rule_auth)
        if scale_rule_type == "http":
            scale_rule_def["name"] = scale_rule_name
            scale_rule_def["custom"] = None
            scale_rule_def["http"] = {}
            scale_rule_def["http"]["metadata"] = metadata_def
            scale_rule_def["http"]["auth"] = auth_def
        else:
            scale_rule_def["name"] = scale_rule_name
            scale_rule_def["http"] = None
            scale_rule_def["custom"] = {}
            scale_rule_def["custom"]["type"] = scale_rule_type
            scale_rule_def["custom"]["metadata"] = metadata_def
            scale_rule_def["custom"]["auth"] = auth_def
        if not scale_def:
            scale_def = ScaleModel
        scale_def["rules"] = [scale_rule_def]
        new_containerapp["properties"]["template"]["scale"]["rules"] = scale_def["rules"]
    # Ingress
    if update_map["ingress"]:
        new_containerapp["properties"]["configuration"] = {} if "configuration" not in new_containerapp["properties"] else new_containerapp["properties"]["configuration"]
        if target_port is not None or ingress is not None:
            new_containerapp["properties"]["configuration"]["ingress"] = {}
            if ingress:
                new_containerapp["properties"]["configuration"]["ingress"]["external"] = ingress.lower() == "external"
            if target_port:
                new_containerapp["properties"]["configuration"]["ingress"]["targetPort"] = target_port

    # Registry
    if update_map["registry"]:
        new_containerapp["properties"]["configuration"] = {} if "configuration" not in new_containerapp["properties"] else new_containerapp["properties"]["configuration"]
        if "registries" in containerapp_def["properties"]["configuration"]:
            new_containerapp["properties"]["configuration"]["registries"] = containerapp_def["properties"]["configuration"]["registries"]
        if "registries" not in containerapp_def["properties"]["configuration"] or containerapp_def["properties"]["configuration"]["registries"] is None:
            new_containerapp["properties"]["configuration"]["registries"] = []

        registries_def = new_containerapp["properties"]["configuration"]["registries"]

        _get_existing_secrets(cmd, resource_group_name, name, containerapp_def)
        if "secrets" in containerapp_def["properties"]["configuration"] and containerapp_def["properties"]["configuration"]["secrets"]:
            new_containerapp["properties"]["configuration"]["secrets"] = containerapp_def["properties"]["configuration"]["secrets"]
        else:
            new_containerapp["properties"]["configuration"]["secrets"] = []

        if registry_server:
            if not registry_pass or not registry_user:
                if ACR_IMAGE_SUFFIX not in registry_server:
                    raise RequiredArgumentMissingError('Registry url is required if using Azure Container Registry, otherwise Registry username and password are required if using Dockerhub')
                logger.warning('No credential was provided to access Azure Container Registry. Trying to look up...')
                parsed = urlparse(registry_server)
                registry_name = (parsed.netloc if parsed.scheme else parsed.path).split('.')[0]
                registry_user, registry_pass, _ = _get_acr_cred(cmd.cli_ctx, registry_name)
            # Check if updating existing registry
            updating_existing_registry = False
            for r in registries_def:
                if r['server'].lower() == registry_server.lower():
                    updating_existing_registry = True
                    if registry_user:
                        r["username"] = registry_user
                    if registry_pass:
                        r["passwordSecretRef"] = store_as_secret_and_return_secret_ref(
                            new_containerapp["properties"]["configuration"]["secrets"],
                            r["username"],
                            r["server"],
                            registry_pass,
                            update_existing_secret=True,
                            disable_warnings=True)

            # If not updating existing registry, add as new registry
            if not updating_existing_registry:
                registry = RegistryCredentialsModel
                registry["server"] = registry_server
                registry["username"] = registry_user
                registry["passwordSecretRef"] = store_as_secret_and_return_secret_ref(
                    new_containerapp["properties"]["configuration"]["secrets"],
                    registry_user,
                    registry_server,
                    registry_pass,
                    update_existing_secret=True,
                    disable_warnings=True)

                registries_def.append(registry)

    if not revision_suffix:
        new_containerapp["properties"]["template"] = {} if "template" not in new_containerapp["properties"] else new_containerapp["properties"]["template"]
        new_containerapp["properties"]["template"]["revisionSuffix"] = None

    try:
        r = ContainerAppClient.update(
            cmd=cmd, resource_group_name=resource_group_name, name=name, container_app_envelope=new_containerapp, no_wait=no_wait)

        if not no_wait and "properties" in r and "provisioningState" in r["properties"] and r["properties"]["provisioningState"].lower() == "waiting":
            logger.warning('Containerapp update in progress. Please monitor the update using `az containerapp show -n {} -g {}`'.format(name, resource_group_name))

        # Delete managed bindings
        if unbind_service_bindings:
            for item in unbind_service_bindings:
                while r["properties"]["provisioningState"].lower() == "inprogress":
                    r = ContainerAppClient.show(cmd, resource_group_name, name)
                    time.sleep(1)
                linker_client.linker.begin_delete(resource_uri=r["id"], linker_name=item).result()

        # Update managed bindings
        if service_connectors_def_list is not None:
            for item in service_connectors_def_list:
                while r["properties"]["provisioningState"].lower() == "inprogress":
                    r = ContainerAppClient.show(cmd, resource_group_name, name)
                    time.sleep(1)
                linker_client.linker.begin_create_or_update(resource_uri=r["id"],
                                                            parameters=item["parameters"],
                                                            linker_name=item["linker_name"]).result()

        return r
    except Exception as e:
        handle_raw_exception(e)


def update_containerapp(cmd,
                        name,
                        resource_group_name,
                        yaml=None,
                        image=None,
                        container_name=None,
                        min_replicas=None,
                        max_replicas=None,
                        scale_rule_name=None,
                        scale_rule_type=None,
                        scale_rule_http_concurrency=None,
                        scale_rule_metadata=None,
                        scale_rule_auth=None,
                        unbind_service_bindings=None,
                        service_bindings=None,
                        set_env_vars=None,
                        remove_env_vars=None,
                        replace_env_vars=None,
                        remove_all_env_vars=False,
                        cpu=None,
                        memory=None,
                        revision_suffix=None,
                        startup_command=None,
                        args=None,
                        tags=None,
                        workload_profile_name=None,
                        termination_grace_period=None,
                        no_wait=False,
                        secret_volume_mount=None):
    _validate_subscription_registered(cmd, CONTAINER_APPS_RP)

    return update_containerapp_logic(cmd=cmd,
                                     name=name,
                                     resource_group_name=resource_group_name,
                                     yaml=yaml,
                                     image=image,
                                     container_name=container_name,
                                     min_replicas=min_replicas,
                                     max_replicas=max_replicas,
                                     scale_rule_name=scale_rule_name,
                                     scale_rule_type=scale_rule_type,
                                     scale_rule_http_concurrency=scale_rule_http_concurrency,
                                     scale_rule_metadata=scale_rule_metadata,
                                     scale_rule_auth=scale_rule_auth,
                                     service_bindings=service_bindings,
                                     unbind_service_bindings=unbind_service_bindings,
                                     set_env_vars=set_env_vars,
                                     remove_env_vars=remove_env_vars,
                                     replace_env_vars=replace_env_vars,
                                     remove_all_env_vars=remove_all_env_vars,
                                     cpu=cpu,
                                     memory=memory,
                                     revision_suffix=revision_suffix,
                                     startup_command=startup_command,
                                     args=args,
                                     tags=tags,
                                     workload_profile_name=workload_profile_name,
                                     termination_grace_period=termination_grace_period,
                                     no_wait=no_wait,
                                     secret_volume_mount=secret_volume_mount)


def show_containerapp(cmd, name, resource_group_name, show_secrets=False):
    raw_parameters = locals()
    containerapp_base_decorator = BaseContainerAppDecorator(
        cmd=cmd,
        client=ContainerAppPreviewClient,
        raw_parameters=raw_parameters,
        models=CONTAINER_APPS_SDK_MODELS
    )
    containerapp_base_decorator.validate_subscription_registered(CONTAINER_APPS_RP)

    return containerapp_base_decorator.show()


def list_containerapp(cmd, resource_group_name=None, managed_env=None, environment_type="all"):
    raw_parameters = locals()
    containerapp_list_decorator = ContainerAppPreviewListDecorator(
        cmd=cmd,
        client=ContainerAppPreviewClient,
        raw_parameters=raw_parameters,
        models=CONTAINER_APPS_SDK_MODELS
    )
    containerapp_list_decorator.validate_subscription_registered(CONTAINER_APPS_RP)

    return containerapp_list_decorator.list()


def delete_containerapp(cmd, name, resource_group_name, no_wait=False):
    raw_parameters = locals()
    containerapp_base_decorator = BaseContainerAppDecorator(
        cmd=cmd,
        client=ContainerAppPreviewClient,
        raw_parameters=raw_parameters,
        models=CONTAINER_APPS_SDK_MODELS
    )
    containerapp_base_decorator.validate_subscription_registered(CONTAINER_APPS_RP)

    return containerapp_base_decorator.delete()


def create_managed_environment(cmd,
                               name,
                               resource_group_name,
                               logs_destination="log-analytics",
                               storage_account=None,
                               logs_customer_id=None,
                               logs_key=None,
                               location=None,
                               instrumentation_key=None,
                               infrastructure_subnet_resource_id=None,
                               docker_bridge_cidr=None,
                               platform_reserved_cidr=None,
                               platform_reserved_dns_ip=None,
                               internal_only=False,
                               tags=None,
                               disable_warnings=False,
                               zone_redundant=False,
                               hostname=None,
                               certificate_file=None,
                               certificate_password=None,
                               enable_workload_profiles=False,
                               mtls_enabled=None,
                               no_wait=False):
    raw_parameters = locals()
    containerapp_env_create_decorator = ContainerAppEnvCreateDecorator(
        cmd=cmd,
        client=ManagedEnvironmentClient,
        raw_parameters=raw_parameters,
        models=CONTAINER_APPS_SDK_MODELS
    )
    containerapp_env_create_decorator.validate_arguments()
    containerapp_env_create_decorator.register_provider(CONTAINER_APPS_RP)

    containerapp_env_create_decorator.construct_payload()
    r = containerapp_env_create_decorator.create()
    r = containerapp_env_create_decorator.post_process(r)

    return r


def update_managed_environment(cmd,
                               name,
                               resource_group_name,
                               logs_destination=None,
                               storage_account=None,
                               logs_customer_id=None,
                               logs_key=None,
                               hostname=None,
                               certificate_file=None,
                               certificate_password=None,
                               tags=None,
                               workload_profile_type=None,
                               workload_profile_name=None,
                               min_nodes=None,
                               max_nodes=None,
                               mtls_enabled=None,
                               no_wait=False):
    raw_parameters = locals()
    containerapp_env_update_decorator = ContainerAppEnvUpdateDecorator(
        cmd=cmd,
        client=ManagedEnvironmentClient,
        raw_parameters=raw_parameters,
        models=CONTAINER_APPS_SDK_MODELS
    )
    containerapp_env_update_decorator.validate_arguments()
    containerapp_env_update_decorator.construct_payload()
    r = containerapp_env_update_decorator.update()
    r = containerapp_env_update_decorator.post_process(r)

    return r


def show_managed_environment(cmd, name, resource_group_name):
    raw_parameters = locals()
    containerapp_env_decorator = ContainerAppEnvDecorator(
        cmd=cmd,
        client=ManagedEnvironmentClient,
        raw_parameters=raw_parameters,
        models=CONTAINER_APPS_SDK_MODELS
    )
    containerapp_env_decorator.validate_subscription_registered(CONTAINER_APPS_RP)

    return containerapp_env_decorator.show()


def list_managed_environments(cmd, resource_group_name=None):
    raw_parameters = locals()
    containerapp_env_decorator = ContainerAppEnvDecorator(
        cmd=cmd,
        client=ManagedEnvironmentClient,
        raw_parameters=raw_parameters,
        models=CONTAINER_APPS_SDK_MODELS
    )
    containerapp_env_decorator.validate_subscription_registered(CONTAINER_APPS_RP)

    return containerapp_env_decorator.list()


def delete_managed_environment(cmd, name, resource_group_name, no_wait=False):
    raw_parameters = locals()
    containerapp_env_decorator = ContainerAppEnvDecorator(
        cmd=cmd,
        client=ManagedEnvironmentClient,
        raw_parameters=raw_parameters,
        models=CONTAINER_APPS_SDK_MODELS
    )
    containerapp_env_decorator.validate_subscription_registered(CONTAINER_APPS_RP)

    return containerapp_env_decorator.delete()


def create_containerappsjob(cmd,
                            name,
                            resource_group_name,
                            yaml=None,
                            image=None,
                            container_name=None,
                            managed_env=None,
                            trigger_type=None,
                            replica_timeout=None,
                            replica_retry_limit=None,
                            replica_completion_count=None,
                            parallelism=None,
                            cron_expression=None,
                            secrets=None,
                            env_vars=None,
                            cpu=None,
                            memory=None,
                            registry_server=None,
                            registry_user=None,
                            registry_pass=None,
                            startup_command=None,
                            args=None,
                            scale_rule_metadata=None,
                            scale_rule_name=None,
                            scale_rule_type=None,
                            scale_rule_auth=None,
                            polling_interval=None,
                            min_executions=None,
                            max_executions=None,
                            tags=None,
                            no_wait=False,
                            system_assigned=False,
                            disable_warnings=False,
                            user_assigned=None,
                            registry_identity=None,
                            workload_profile_name=None):
    raw_parameters = locals()
    containerapp_job_create_decorator = ContainerAppJobCreateDecorator(
        cmd=cmd,
        client=ContainerAppsJobClient,
        raw_parameters=raw_parameters,
        models=CONTAINER_APPS_SDK_MODELS
    )
    containerapp_job_create_decorator.register_provider(CONTAINER_APPS_RP)
    containerapp_job_create_decorator.validate_arguments()

    containerapp_job_create_decorator.construct_payload()
    r = containerapp_job_create_decorator.create()
    containerapp_job_create_decorator.construct_for_post_process(r)
    r = containerapp_job_create_decorator.post_process(r)

    return r


def show_containerappsjob(cmd, name, resource_group_name):
    raw_parameters = locals()
    containerapp_job_decorator = ContainerAppJobDecorator(
        cmd=cmd,
        client=ContainerAppsJobClient,
        raw_parameters=raw_parameters,
        models=CONTAINER_APPS_SDK_MODELS
    )
    containerapp_job_decorator.validate_subscription_registered(CONTAINER_APPS_RP)

    return containerapp_job_decorator.show()


def list_containerappsjob(cmd, resource_group_name=None):
    raw_parameters = locals()
    containerapp_job_decorator = ContainerAppJobDecorator(
        cmd=cmd,
        client=ContainerAppsJobClient,
        raw_parameters=raw_parameters,
        models=CONTAINER_APPS_SDK_MODELS
    )
    containerapp_job_decorator.validate_subscription_registered(CONTAINER_APPS_RP)

    return containerapp_job_decorator.list()


def delete_containerappsjob(cmd, name, resource_group_name, no_wait=False):
    raw_parameters = locals()
    containerapp_job_decorator = ContainerAppJobDecorator(
        cmd=cmd,
        client=ContainerAppsJobClient,
        raw_parameters=raw_parameters,
        models=CONTAINER_APPS_SDK_MODELS
    )
    containerapp_job_decorator.validate_subscription_registered(CONTAINER_APPS_RP)

    return containerapp_job_decorator.delete()


def update_containerappsjob(cmd,
                            name,
                            resource_group_name,
                            yaml=None,
                            image=None,
                            container_name=None,
                            replica_timeout=None,
                            replica_retry_limit=None,
                            replica_completion_count=None,
                            parallelism=None,
                            cron_expression=None,
                            set_env_vars=None,
                            remove_env_vars=None,
                            replace_env_vars=None,
                            remove_all_env_vars=False,
                            cpu=None,
                            memory=None,
                            startup_command=None,
                            args=None,
                            scale_rule_metadata=None,
                            scale_rule_name=None,
                            scale_rule_type=None,
                            scale_rule_auth=None,
                            polling_interval=None,
                            min_executions=None,
                            max_executions=None,
                            tags=None,
                            workload_profile_name=None,
                            no_wait=False):
    _validate_subscription_registered(cmd, CONTAINER_APPS_RP)

    return update_containerappsjob_logic(cmd=cmd,
                                         name=name,
                                         resource_group_name=resource_group_name,
                                         yaml=yaml,
                                         image=image,
                                         container_name=container_name,
                                         replica_timeout=replica_timeout,
                                         replica_retry_limit=replica_retry_limit,
                                         replica_completion_count=replica_completion_count,
                                         parallelism=parallelism,
                                         cron_expression=cron_expression,
                                         set_env_vars=set_env_vars,
                                         remove_env_vars=remove_env_vars,
                                         replace_env_vars=replace_env_vars,
                                         remove_all_env_vars=remove_all_env_vars,
                                         cpu=cpu,
                                         memory=memory,
                                         startup_command=startup_command,
                                         args=args,
                                         tags=tags,
                                         workload_profile_name=workload_profile_name,
                                         scale_rule_metadata=scale_rule_metadata,
                                         scale_rule_name=scale_rule_name,
                                         scale_rule_type=scale_rule_type,
                                         scale_rule_auth=scale_rule_auth,
                                         polling_interval=polling_interval,
                                         min_executions=min_executions,
                                         max_executions=max_executions,
                                         no_wait=no_wait)


def update_containerappsjob_logic(cmd,
                                  name,
                                  resource_group_name,
                                  yaml=None,
                                  image=None,
                                  container_name=None,
                                  replica_timeout=None,
                                  replica_retry_limit=None,
                                  replica_completion_count=None,
                                  parallelism=None,
                                  cron_expression=None,
                                  set_env_vars=None,
                                  remove_env_vars=None,
                                  replace_env_vars=None,
                                  remove_all_env_vars=False,
                                  cpu=None,
                                  memory=None,
                                  startup_command=None,
                                  args=None,
                                  tags=None,
                                  workload_profile_name=None,
                                  scale_rule_metadata=None,
                                  scale_rule_name=None,
                                  scale_rule_type=None,
                                  scale_rule_auth=None,
                                  polling_interval=None,
                                  min_executions=None,
                                  max_executions=None,
                                  no_wait=False,
                                  registry_server=None,
                                  registry_user=None,
                                  registry_pass=None):
    _validate_subscription_registered(cmd, CONTAINER_APPS_RP)

    if yaml:
        if image or replica_timeout or replica_retry_limit or\
           set_env_vars or remove_env_vars or replace_env_vars or remove_all_env_vars or cpu or memory or\
           startup_command or args or tags:
            logger.warning('Additional flags were passed along with --yaml. These flags will be ignored, and the configuration defined in the yaml will be used instead')
        return update_containerappjob_yaml(cmd=cmd, name=name, resource_group_name=resource_group_name, file_name=yaml, no_wait=no_wait)

    containerappsjob_def = None
    try:
        containerappsjob_def = ContainerAppsJobClient.show(cmd=cmd, resource_group_name=resource_group_name, name=name)
    except:
        pass

    if not containerappsjob_def:
        raise ResourceNotFoundError("The containerapps job '{}' does not exist".format(name))

    new_containerappsjob = {}
    new_containerappsjob["properties"] = {}

    # Doing this while API has bug. If env var is an empty string, API doesn't return "value" even though the "value" should be an empty string
    if "properties" in containerappsjob_def and "template" in containerappsjob_def["properties"] and "containers" in containerappsjob_def["properties"]["template"]:
        for container in containerappsjob_def["properties"]["template"]["containers"]:
            if "env" in container:
                for e in container["env"]:
                    if "value" not in e:
                        e["value"] = ""

    update_map = {}
    update_map['replicaConfigurations'] = replica_timeout or replica_retry_limit
    update_map['triggerConfigurations'] = replica_completion_count or parallelism or cron_expression or scale_rule_name or scale_rule_type or scale_rule_auth or polling_interval or min_executions or max_executions
    update_map['container'] = image or container_name or set_env_vars is not None or remove_env_vars is not None or replace_env_vars is not None or remove_all_env_vars or cpu or memory or startup_command is not None or args is not None
    update_map['registry'] = registry_server or registry_user or registry_pass

    if tags:
        _add_or_update_tags(new_containerappsjob, tags)

    if workload_profile_name:
        new_containerappsjob["properties"]["workloadProfileName"] = workload_profile_name

        parsed_managed_env = parse_resource_id(containerappsjob_def["properties"]["environmentId"])
        managed_env_name = parsed_managed_env['name']
        managed_env_rg = parsed_managed_env['resource_group']
        managed_env_info = None
        try:
            managed_env_info = ManagedEnvironmentClient.show(cmd=cmd, resource_group_name=managed_env_rg, name=managed_env_name)
        except:
            pass

        if not managed_env_info:
            raise ValidationError("Error parsing the managed environment '{}' from the specified containerappjob".format(managed_env_name))

        ensure_workload_profile_supported(cmd, managed_env_name, managed_env_rg, workload_profile_name, managed_env_info)

    # replicaConfiguration
    if update_map["replicaConfigurations"]:
        new_containerappsjob["properties"]["configuration"] = {} if "configuration" not in new_containerappsjob["properties"] else new_containerappsjob["properties"]["configuration"]
        if replica_timeout is not None or replica_retry_limit is not None:
            if replica_timeout:
                new_containerappsjob["properties"]["configuration"]["replicaTimeout"] = replica_timeout
            if replica_retry_limit:
                new_containerappsjob["properties"]["configuration"]["replicaRetryLimit"] = replica_retry_limit

    # triggerConfiguration
    if update_map["triggerConfigurations"]:
        new_containerappsjob["properties"]["configuration"] = {} if "configuration" not in new_containerappsjob["properties"] else new_containerappsjob["properties"]["configuration"]
        if containerappsjob_def["properties"]["configuration"]["triggerType"] == "Manual":
            manualTriggerConfig_def = None
            manualTriggerConfig_def = containerappsjob_def["properties"]["configuration"]["manualTriggerConfig"]
            if replica_completion_count is not None or parallelism is not None:
                if replica_completion_count:
                    manualTriggerConfig_def["replicaCompletionCount"] = replica_completion_count
                if parallelism:
                    manualTriggerConfig_def["parallelism"] = parallelism
            new_containerappsjob["properties"]["configuration"]["manualTriggerConfig"] = manualTriggerConfig_def
        if containerappsjob_def["properties"]["configuration"]["triggerType"] == "Schedule":
            scheduleTriggerConfig_def = None
            scheduleTriggerConfig_def = containerappsjob_def["properties"]["configuration"]["scheduleTriggerConfig"]
            if replica_completion_count is not None or parallelism is not None or cron_expression is not None:
                if replica_completion_count:
                    scheduleTriggerConfig_def["replicaCompletionCount"] = replica_completion_count
                if parallelism:
                    scheduleTriggerConfig_def["parallelism"] = parallelism
                if cron_expression:
                    scheduleTriggerConfig_def["cronExpression"] = cron_expression
            new_containerappsjob["properties"]["configuration"]["scheduleTriggerConfig"] = scheduleTriggerConfig_def
        if containerappsjob_def["properties"]["configuration"]["triggerType"] == "Event":
            eventTriggerConfig_def = None
            eventTriggerConfig_def = containerappsjob_def["properties"]["configuration"]["eventTriggerConfig"]
            if replica_completion_count is not None or parallelism is not None or min_executions is not None or max_executions is not None or polling_interval is not None or scale_rule_name is not None:
                if replica_completion_count:
                    eventTriggerConfig_def["replicaCompletionCount"] = replica_completion_count
                if parallelism:
                    eventTriggerConfig_def["parallelism"] = parallelism
                # Scale
                if "scale" in eventTriggerConfig_def["scale"]:
                    eventTriggerConfig_def["scale"] = {}
                if min_executions is not None:
                    eventTriggerConfig_def["scale"]["minExecutions"] = min_executions
                if max_executions is not None:
                    eventTriggerConfig_def["scale"]["maxExecutions"] = max_executions
                if polling_interval is not None:
                    eventTriggerConfig_def["scale"]["pollingInterval"] = polling_interval

                scale_def = None
                if min_executions is not None or max_executions is not None or polling_interval is not None:
                    scale_def = JobScaleModel
                    scale_def["pollingInterval"] = polling_interval
                    scale_def["minExecutions"] = min_executions
                    scale_def["maxReplicas"] = max_executions
                # so we don't overwrite rules
                if safe_get(new_containerappsjob, "properties", "template", "scale", "rules"):
                    new_containerappsjob["properties"]["template"]["scale"].pop(["rules"])
                if scale_rule_name:
                    scale_rule_type = scale_rule_type.lower()
                    scale_rule_def = ScaleRuleModel
                    curr_metadata = {}
                    metadata_def = parse_metadata_flags(scale_rule_metadata, curr_metadata)
                    auth_def = parse_auth_flags(scale_rule_auth)
                    scale_rule_def["name"] = scale_rule_name
                    scale_rule_def["type"] = scale_rule_type
                    scale_rule_def["metadata"] = metadata_def
                    scale_rule_def["auth"] = auth_def
                    if not scale_def:
                        scale_def = JobScaleModel
                    scale_def["rules"] = [scale_rule_def]
                    eventTriggerConfig_def["scale"]["rules"] = scale_def["rules"]

            new_containerappsjob["properties"]["configuration"]["eventTriggerConfig"] = eventTriggerConfig_def

    # Containers
    if update_map["container"]:
        new_containerappsjob["properties"]["template"] = {} if "template" not in new_containerappsjob["properties"] else new_containerappsjob["properties"]["template"]
        new_containerappsjob["properties"]["template"]["containers"] = containerappsjob_def["properties"]["template"]["containers"]
        if not container_name:
            if len(new_containerappsjob["properties"]["template"]["containers"]) == 1:
                container_name = new_containerappsjob["properties"]["template"]["containers"][0]["name"]
            else:
                raise ValidationError("Usage error: --container-name is required when adding or updating a container")

        # Check if updating existing container
        updating_existing_container = False
        for c in new_containerappsjob["properties"]["template"]["containers"]:
            if c["name"].lower() == container_name.lower():
                updating_existing_container = True

                if image is not None:
                    c["image"] = image

                if set_env_vars is not None:
                    if "env" not in c or not c["env"]:
                        c["env"] = []
                    # env vars
                    _add_or_update_env_vars(c["env"], parse_env_var_flags(set_env_vars))

                if replace_env_vars is not None:
                    # Remove other existing env_vars, then add them
                    c["env"] = []
                    _add_or_update_env_vars(c["env"], parse_env_var_flags(replace_env_vars))

                if remove_env_vars is not None:
                    if "env" not in c or not c["env"]:
                        c["env"] = []
                    # env vars
                    _remove_env_vars(c["env"], remove_env_vars)

                if remove_all_env_vars:
                    c["env"] = []

                if startup_command is not None:
                    if isinstance(startup_command, list) and not startup_command:
                        c["command"] = None
                    else:
                        c["command"] = startup_command
                if args is not None:
                    if isinstance(args, list) and not args:
                        c["args"] = None
                    else:
                        c["args"] = args
                if cpu is not None or memory is not None:
                    if "resources" in c and c["resources"]:
                        if cpu is not None:
                            c["resources"]["cpu"] = cpu
                        if memory is not None:
                            c["resources"]["memory"] = memory
                    else:
                        c["resources"] = {
                            "cpu": cpu,
                            "memory": memory
                        }

        # If not updating existing container, add as new container
        if not updating_existing_container:
            if image is None:
                raise ValidationError("Usage error: --image is required when adding a new container")

            resources_def = None
            if cpu is not None or memory is not None:
                resources_def = ContainerResourcesModel
                resources_def["cpu"] = cpu
                resources_def["memory"] = memory

            container_def = ContainerModel
            container_def["name"] = container_name
            container_def["image"] = image
            container_def["env"] = []

            if set_env_vars is not None:
                # env vars
                _add_or_update_env_vars(container_def["env"], parse_env_var_flags(set_env_vars))

            if replace_env_vars is not None:
                # env vars
                _add_or_update_env_vars(container_def["env"], parse_env_var_flags(replace_env_vars))

            if remove_env_vars is not None:
                # env vars
                _remove_env_vars(container_def["env"], remove_env_vars)

            if remove_all_env_vars:
                container_def["env"] = []

            if startup_command is not None:
                if isinstance(startup_command, list) and not startup_command:
                    container_def["command"] = None
                else:
                    container_def["command"] = startup_command
            if args is not None:
                if isinstance(args, list) and not args:
                    container_def["args"] = None
                else:
                    container_def["args"] = args
            if resources_def is not None:
                container_def["resources"] = resources_def

            new_containerappsjob["properties"]["template"]["containers"].append(container_def)

        new_containerappsjob["properties"]["configuration"] = {} if "configuration" not in new_containerappsjob["properties"] else new_containerappsjob["properties"]["configuration"]

    # Registry
    if update_map["registry"]:
        new_containerappsjob["properties"]["configuration"] = {} if "configuration" not in new_containerappsjob["properties"] else new_containerappsjob["properties"]["configuration"]
        if "registries" in containerappsjob_def["properties"]["configuration"]:
            new_containerappsjob["properties"]["configuration"]["registries"] = containerappsjob_def["properties"]["configuration"]["registries"]
        if "registries" not in containerappsjob_def["properties"]["configuration"] or containerappsjob_def["properties"]["configuration"]["registries"] is None:
            new_containerappsjob["properties"]["configuration"]["registries"] = []

        registries_def = new_containerappsjob["properties"]["configuration"]["registries"]

        _get_existing_secrets(cmd, resource_group_name, name, containerappsjob_def, AppType.ContainerAppJob)
        if "secrets" in containerappsjob_def["properties"]["configuration"] and containerappsjob_def["properties"]["configuration"]["secrets"]:
            new_containerappsjob["properties"]["configuration"]["secrets"] = containerappsjob_def["properties"]["configuration"]["secrets"]
        else:
            new_containerappsjob["properties"]["configuration"]["secrets"] = []

        if registry_server:
            if not registry_pass or not registry_user:
                if ACR_IMAGE_SUFFIX not in registry_server:
                    raise RequiredArgumentMissingError('Registry url is required if using Azure Container Registry, otherwise Registry username and password are required if using Dockerhub')
                logger.warning('No credential was provided to access Azure Container Registry. Trying to look up...')
                parsed = urlparse(registry_server)
                registry_name = (parsed.netloc if parsed.scheme else parsed.path).split('.')[0]
                registry_user, registry_pass, _ = _get_acr_cred(cmd.cli_ctx, registry_name)
            # Check if updating existing registry
            updating_existing_registry = False
            for r in registries_def:
                if r['server'].lower() == registry_server.lower():
                    updating_existing_registry = True
                    if registry_user:
                        r["username"] = registry_user
                    if registry_pass:
                        r["passwordSecretRef"] = store_as_secret_and_return_secret_ref(
                            new_containerappsjob["properties"]["configuration"]["secrets"],
                            r["username"],
                            r["server"],
                            registry_pass,
                            update_existing_secret=True,
                            disable_warnings=True)

            # If not updating existing registry, add as new registry
            if not updating_existing_registry:
                registry = RegistryCredentialsModel
                registry["server"] = registry_server
                registry["username"] = registry_user
                registry["passwordSecretRef"] = store_as_secret_and_return_secret_ref(
                    new_containerappsjob["properties"]["configuration"]["secrets"],
                    registry_user,
                    registry_server,
                    registry_pass,
                    update_existing_secret=True,
                    disable_warnings=True)

                registries_def.append(registry)

    try:
        r = ContainerAppsJobClient.update(
            cmd=cmd, resource_group_name=resource_group_name, name=name, containerapp_job_envelope=new_containerappsjob, no_wait=no_wait)

        if "properties" in r and "provisioningState" in r["properties"] and r["properties"]["provisioningState"].lower() == "waiting" and not no_wait:
            logger.warning('Containerapps job update in progress. Please monitor the update using `az containerapp job show -n {} -g {}`'.format(name, resource_group_name))

        return r
    except Exception as e:
        handle_raw_exception(e)


def create_containerappsjob_yaml(cmd, name, resource_group_name, file_name, no_wait=False):
    yaml_containerappsjob = process_loaded_yaml(load_yaml_file(file_name))
    if type(yaml_containerappsjob) != dict:  # pylint: disable=unidiomatic-typecheck
        raise ValidationError('Invalid YAML provided. Please see https://aka.ms/azure-container-apps-yaml for a valid YAML spec.')

    if not yaml_containerappsjob.get('name'):
        yaml_containerappsjob['name'] = name
    elif yaml_containerappsjob.get('name').lower() != name.lower():
        logger.warning('The job name provided in the --yaml file "{}" does not match the one provided in the --name flag "{}". The one provided in the --yaml file will be used.'.format(
            yaml_containerappsjob.get('name'), name))
    name = yaml_containerappsjob.get('name')

    if not yaml_containerappsjob.get('type'):
        yaml_containerappsjob['type'] = 'Microsoft.App/jobs'
    elif yaml_containerappsjob.get('type').lower() != "microsoft.app/jobs":
        raise ValidationError('Containerapp job type must be \"Microsoft.App/jobs\"')

    # Deserialize the yaml into a ContainerAppsJob object. Need this since we're not using SDK
    containerappsjob_def = None
    try:
        deserializer = create_deserializer()

        containerappsjob_def = deserializer('ContainerAppsJob', yaml_containerappsjob)
    except DeserializationError as ex:
        raise ValidationError('Invalid YAML provided. Please see https://aka.ms/azure-container-apps-yaml for a valid containerapps YAML spec.') from ex

    # Remove tags before converting from snake case to camel case, then re-add tags. We don't want to change the case of the tags. Need this since we're not using SDK
    tags = None
    if yaml_containerappsjob.get('tags'):
        tags = yaml_containerappsjob.get('tags')
        del yaml_containerappsjob['tags']

    containerappsjob_def = _convert_object_from_snake_to_camel_case(_object_to_dict(containerappsjob_def))
    containerappsjob_def['tags'] = tags

    # After deserializing, some properties may need to be moved under the "properties" attribute. Need this since we're not using SDK
    containerappsjob_def = process_loaded_yaml(containerappsjob_def)

    # Remove "additionalProperties" and read-only attributes that are introduced in the deserialization. Need this since we're not using SDK
    _remove_additional_attributes(containerappsjob_def)
    _remove_readonly_attributes(containerappsjob_def)

    # Remove extra workloadProfileName introduced in deserialization
    if "workloadProfileName" in containerappsjob_def:
        del containerappsjob_def["workloadProfileName"]

    # Validate managed environment
    if not containerappsjob_def["properties"].get('environmentId'):
        raise RequiredArgumentMissingError('environmentId is required. This can be retrieved using the `az containerapp env show -g MyResourceGroup -n MyContainerappEnvironment --query id` command. Please see https://aka.ms/azure-container-apps-yaml for a valid containerapps YAML spec.')

    env_id = containerappsjob_def["properties"]['environmentId']
    env_name = None
    env_rg = None
    env_info = None

    if is_valid_resource_id(env_id):
        parsed_managed_env = parse_resource_id(env_id)
        env_name = parsed_managed_env['name']
        env_rg = parsed_managed_env['resource_group']
    else:
        raise ValidationError('Invalid environmentId specified. Environment not found')

    try:
        env_info = ManagedEnvironmentClient.show(cmd=cmd, resource_group_name=env_rg, name=env_name)
    except:
        pass

    if not env_info:
        raise ValidationError("The environment '{}' in resource group '{}' was not found".format(env_name, env_rg))

    # Validate location
    if not containerappsjob_def.get('location'):
        containerappsjob_def['location'] = env_info['location']

    try:
        r = ContainerAppsJobClient.create_or_update(
            cmd=cmd, resource_group_name=resource_group_name, name=name, containerapp_job_envelope=containerappsjob_def, no_wait=no_wait)

        if "properties" in r and "provisioningState" in r["properties"] and r["properties"]["provisioningState"].lower() == "waiting" and not no_wait:
            logger.warning('Containerapps job creation in progress. Please monitor the creation using `az containerapp job show -n {} -g {}`'.format(
                name, resource_group_name
            ))

        return r
    except Exception as e:
        handle_raw_exception(e)


def update_containerappjob_yaml(cmd, name, resource_group_name, file_name, from_revision=None, no_wait=False):
    yaml_containerappsjob = process_loaded_yaml(load_yaml_file(file_name))
    if type(yaml_containerappsjob) != dict:  # pylint: disable=unidiomatic-typecheck
        raise ValidationError('Invalid YAML provided. Please see https://aka.ms/azure-container-apps-yaml for a valid YAML spec.')

    if not yaml_containerappsjob.get('name'):
        yaml_containerappsjob['name'] = name
    elif yaml_containerappsjob.get('name').lower() != name.lower():
        logger.warning('The job name provided in the --yaml file "{}" does not match the one provided in the --name flag "{}". The one provided in the --yaml file will be used.'.format(yaml_containerappsjob.get('name'), name))
    name = yaml_containerappsjob.get('name')

    if not yaml_containerappsjob.get('type'):
        yaml_containerappsjob['type'] = 'Microsoft.App/jobs'
    elif yaml_containerappsjob.get('type').lower() != "microsoft.app/jobs":
        raise ValidationError('Container App Job type must be \"Microsoft.App/jobs\"')

    containerappsjob_def = None

    # Check if containerapp job exists
    try:
        containerappsjob_def = ContainerAppsJobClient.show(cmd=cmd, resource_group_name=resource_group_name, name=name)
    except Exception:
        pass

    if not containerappsjob_def:
        raise ResourceNotFoundError("The containerapp job '{}' does not exist".format(name))
    existed_environment_id = containerappsjob_def['properties']['environmentId']
    containerappsjob_def = None

    # Deserialize the yaml into a ContainerApp job object. Need this since we're not using SDK
    try:
        deserializer = create_deserializer()
        containerappsjob_def = deserializer('ContainerAppsJob', yaml_containerappsjob)
    except DeserializationError as ex:
        raise ValidationError('Invalid YAML provided. Please see https://aka.ms/azure-container-apps-yaml for a valid YAML spec.') from ex

    # Remove tags before converting from snake case to camel case, then re-add tags. We don't want to change the case of the tags. Need this since we're not using SDK
    tags = None
    if yaml_containerappsjob.get('tags'):
        tags = yaml_containerappsjob.get('tags')
        del yaml_containerappsjob['tags']

    containerappsjob_def = _convert_object_from_snake_to_camel_case(_object_to_dict(containerappsjob_def))
    containerappsjob_def['tags'] = tags

    # After deserializing, some properties may need to be moved under the "properties" attribute. Need this since we're not using SDK
    containerappsjob_def = process_loaded_yaml(containerappsjob_def)

    # Remove "additionalProperties" and read-only attributes that are introduced in the deserialization. Need this since we're not using SDK
    _remove_additional_attributes(containerappsjob_def)
    _remove_readonly_attributes(containerappsjob_def)

    secret_values = list_secrets_job(cmd=cmd, name=name, resource_group_name=resource_group_name, show_values=True)
    _populate_secret_values(containerappsjob_def, secret_values)

    # Clean null values since this is an update
    containerappsjob_def = clean_null_values(containerappsjob_def)

    # If job to be updated is of triggerType 'event' then update scale
    if safe_get(containerappsjob_def, "properties", "configuration", "triggerType") and containerappsjob_def["properties"]["configuration"]["triggerType"].lower() == "event":
        if safe_get(yaml_containerappsjob, "properties", "configuration", "eventTriggerConfig", "scale"):
            print("scale is present")
            containerappsjob_def["properties"]["configuration"]["eventTriggerConfig"]["scale"] = yaml_containerappsjob["properties"]["configuration"]["eventTriggerConfig"]["scale"]

    # Remove the environmentId in the PATCH payload if it has not been changed
    if safe_get(containerappsjob_def, "properties", "environmentId") and safe_get(containerappsjob_def, "properties", "environmentId").lower() == existed_environment_id.lower():
        del containerappsjob_def["properties"]['environmentId']

    try:
        r = ContainerAppsJobClient.update(
            cmd=cmd, resource_group_name=resource_group_name, name=name, containerapp_job_envelope=containerappsjob_def, no_wait=no_wait)

        if not no_wait and "properties" in r and "provisioningState" in r["properties"] and r["properties"]["provisioningState"].lower() == "waiting":
            logger.warning('Containerapp job creation in progress. Please monitor the creation using `az containerapp job show -n {} -g {}`'.format(
                name, resource_group_name
            ))

        return r
    except Exception as e:
        handle_raw_exception(e)


def start_containerappsjob(cmd,
                           resource_group_name,
                           name,
                           image=None,
                           container_name=None,
                           env_vars=None,
                           startup_command=None,
                           args=None,
                           cpu=None,
                           memory=None,
                           registry_identity=None,
                           yaml=None):

    if yaml:
        if image or container_name or env_vars or\
            startup_command or args or cpu or memory or\
                startup_command or args:
            logger.warning('Additional flags were passed along with --yaml. These flags will be ignored, and the configuration defined in the yaml will be used instead')
        return start_containerappjob_execution_yaml(cmd=cmd, name=name, resource_group_name=resource_group_name, file_name=yaml)

    template_def = None

    if image is not None:
        template_def = JobExecutionTemplateModel
        container_def = ContainerModel
        resources_def = None
        if cpu is not None or memory is not None:
            resources_def = ContainerResourcesModel
            resources_def["cpu"] = cpu
            resources_def["memory"] = memory

        container_def["name"] = container_name if container_name else name
        container_def["image"] = image if not is_registry_msi_system(registry_identity) else HELLO_WORLD_IMAGE
        if env_vars is not None:
            container_def["env"] = parse_env_var_flags(env_vars)
        if startup_command is not None:
            container_def["command"] = startup_command
        if args is not None:
            container_def["args"] = args
        if resources_def is not None:
            container_def["resources"] = resources_def

        template_def["containers"] = [container_def]

    try:
        return ContainerAppsJobClient.start_job(cmd=cmd, resource_group_name=resource_group_name, name=name, containerapp_job_start_envelope=template_def)
    except CLIError as e:
        handle_raw_exception(e)


def start_containerappjob_execution_yaml(cmd, name, resource_group_name, file_name, no_wait=False):
    yaml_containerappjob_execution = load_yaml_file(file_name)
    if type(yaml_containerappjob_execution) != dict:  # pylint: disable=unidiomatic-typecheck
        raise InvalidArgumentValueError('Invalid YAML provided. Please see https://aka.ms/azure-container-apps-yaml for a valid containerapp job execution YAML.')

    containerappjob_def = None

    # Check if containerapp exists
    try:
        containerappjob_def = ContainerAppsJobClient.show(cmd=cmd, resource_group_name=resource_group_name, name=name)
    except Exception:
        pass

    if not containerappjob_def:
        raise ResourceNotFoundError("The containerapp job '{}' does not exist".format(name))

    containerappjobexec_def = None

    # Deserialize the yaml into a ContainerApp job execution object. Need this since we're not using SDK
    try:
        deserializer = create_deserializer()
        containerappjobexec_def = deserializer('JobExecutionTemplate', yaml_containerappjob_execution)
    except DeserializationError as ex:
        raise InvalidArgumentValueError('Invalid YAML provided. Please see https://aka.ms/azure-container-apps-yaml for a valid containerapp job execution YAML.') from ex

    containerappjobexec_def = _convert_object_from_snake_to_camel_case(_object_to_dict(containerappjobexec_def))

    # Clean null values since this is an update
    containerappjobexec_def = clean_null_values(containerappjobexec_def)

    try:
        return ContainerAppsJobClient.start_job(cmd=cmd, resource_group_name=resource_group_name, name=name, containerapp_job_start_envelope=containerappjobexec_def)
    except CLIError as e:
        handle_raw_exception(e)


def stop_containerappsjob(cmd, resource_group_name, name, job_execution_name=None, execution_name_list=None):
    try:
        if execution_name_list is not None:
            execution_name_list = execution_name_list.split(",")
            execution_name_list = json.dumps({'jobExecutionName': execution_name_list})
        return ContainerAppsJobClient.stop_job(cmd=cmd, resource_group_name=resource_group_name, name=name, job_execution_name=job_execution_name, job_execution_names=execution_name_list)
    except CLIError as e:
        handle_raw_exception(e)


def listexecution_containerappsjob(cmd, resource_group_name, name):
    try:
        executions = ContainerAppsJobClient.get_executions(cmd=cmd, resource_group_name=resource_group_name, name=name)
        return executions['value']
    except CLIError as e:
        handle_raw_exception(e)


def getSingleExecution_containerappsjob(cmd, resource_group_name, name, job_execution_name):
    try:
        execution = ContainerAppsJobClient.get_single_execution(cmd=cmd, resource_group_name=resource_group_name, name=name, job_execution_name=job_execution_name)
        return execution
    except CLIError as e:
        handle_raw_exception(e)


def assign_managed_identity(cmd, name, resource_group_name, system_assigned=False, user_assigned=None, no_wait=False):
    _validate_subscription_registered(cmd, CONTAINER_APPS_RP)
    containerapp_def = None

    # Get containerapp properties of CA we are updating
    try:
        containerapp_def = ContainerAppClient.show(cmd=cmd, resource_group_name=resource_group_name, name=name)
    except:
        pass

    if not containerapp_def:
        raise ResourceNotFoundError("The containerapp '{}' does not exist".format(name))

    _get_existing_secrets(cmd, resource_group_name, name, containerapp_def)
    set_managed_identity(cmd, resource_group_name, containerapp_def, system_assigned, user_assigned)

    try:
        r = ContainerAppClient.create_or_update(
            cmd=cmd, resource_group_name=resource_group_name, name=name, container_app_envelope=containerapp_def, no_wait=no_wait)
        # If identity is not returned, do nothing
        return r["identity"]

    except Exception as e:
        handle_raw_exception(e)


def remove_managed_identity(cmd, name, resource_group_name, system_assigned=False, user_assigned=None, no_wait=False):
    _validate_subscription_registered(cmd, CONTAINER_APPS_RP)

    remove_system_identity = system_assigned
    remove_user_identities = user_assigned

    if user_assigned:
        remove_id_size = len(remove_user_identities)

        # Remove duplicate identities that are passed and notify
        remove_user_identities = list(set(remove_user_identities))
        if remove_id_size != len(remove_user_identities):
            logger.warning("At least one identity was passed twice.")

    containerapp_def = None
    # Get containerapp properties of CA we are updating
    try:
        containerapp_def = ContainerAppClient.show(cmd=cmd, resource_group_name=resource_group_name, name=name)
    except:
        pass

    if not containerapp_def:
        raise ResourceNotFoundError("The containerapp '{}' does not exist".format(name))

    _get_existing_secrets(cmd, resource_group_name, name, containerapp_def)

    # If identity not returned
    try:
        containerapp_def["identity"]
        containerapp_def["identity"]["type"]
    except:
        containerapp_def["identity"] = {}
        containerapp_def["identity"]["type"] = "None"

    if containerapp_def["identity"]["type"] == "None":
        raise InvalidArgumentValueError("The containerapp {} has no system or user assigned identities.".format(name))

    if remove_system_identity:
        if containerapp_def["identity"]["type"] == "UserAssigned":
            raise InvalidArgumentValueError("The containerapp {} has no system assigned identities.".format(name))
        containerapp_def["identity"]["type"] = ("None" if containerapp_def["identity"]["type"] == "SystemAssigned" else "UserAssigned")

    if isinstance(user_assigned, list) and not user_assigned:
        containerapp_def["identity"]["userAssignedIdentities"] = {}
        remove_user_identities = []

        if containerapp_def["identity"]["userAssignedIdentities"] == {}:
            containerapp_def["identity"]["userAssignedIdentities"] = None
            containerapp_def["identity"]["type"] = ("None" if containerapp_def["identity"]["type"] == "UserAssigned" else "SystemAssigned")

    if remove_user_identities:
        subscription_id = get_subscription_id(cmd.cli_ctx)
        try:
            containerapp_def["identity"]["userAssignedIdentities"]
        except:
            containerapp_def["identity"]["userAssignedIdentities"] = {}
        for remove_id in remove_user_identities:
            given_id = remove_id
            remove_id = _ensure_identity_resource_id(subscription_id, resource_group_name, remove_id)
            wasRemoved = False

            for old_user_identity in containerapp_def["identity"]["userAssignedIdentities"]:
                if old_user_identity.lower() == remove_id.lower():
                    containerapp_def["identity"]["userAssignedIdentities"].pop(old_user_identity)
                    wasRemoved = True
                    break

            if not wasRemoved:
                raise InvalidArgumentValueError("The containerapp does not have specified user identity '{}' assigned, so it cannot be removed.".format(given_id))

        if containerapp_def["identity"]["userAssignedIdentities"] == {}:
            containerapp_def["identity"]["userAssignedIdentities"] = None
            containerapp_def["identity"]["type"] = ("None" if containerapp_def["identity"]["type"] == "UserAssigned" else "SystemAssigned")

    try:
        r = ContainerAppClient.create_or_update(cmd=cmd, resource_group_name=resource_group_name, name=name, container_app_envelope=containerapp_def, no_wait=no_wait)
        return r["identity"]
    except Exception as e:
        handle_raw_exception(e)


def show_managed_identity(cmd, name, resource_group_name):
    _validate_subscription_registered(cmd, CONTAINER_APPS_RP)

    try:
        r = ContainerAppClient.show(cmd=cmd, resource_group_name=resource_group_name, name=name)
    except CLIError as e:
        handle_raw_exception(e)

    try:
        return r["identity"]
    except:
        r["identity"] = {}
        r["identity"]["type"] = "None"
        return r["identity"]


def assign_managed_identity_job(cmd, name, resource_group_name, system_assigned=False, user_assigned=None, no_wait=False):
    _validate_subscription_registered(cmd, CONTAINER_APPS_RP)
    containerappjob_def = None

    # Get containerapp job properties of CA we are updating
    try:
        containerappjob_def = ContainerAppsJobClient.show(cmd=cmd, resource_group_name=resource_group_name, name=name)
    except:
        pass

    if not containerappjob_def:
        raise ResourceNotFoundError("The containerapp job '{}' does not exist".format(name))

    _get_existing_secrets(cmd, resource_group_name, name, containerappjob_def, AppType.ContainerAppJob)
    set_managed_identity(cmd, resource_group_name, containerappjob_def, system_assigned, user_assigned)

    try:
        r = ContainerAppsJobClient.create_or_update(
            cmd=cmd, resource_group_name=resource_group_name, name=name, containerapp_job_envelope=containerappjob_def, no_wait=no_wait)
        # If identity is not returned, do nothing
        return r["identity"]

    except Exception as e:
        handle_raw_exception(e)


def remove_managed_identity_job(cmd, name, resource_group_name, system_assigned=False, user_assigned=None, no_wait=False):
    _validate_subscription_registered(cmd, CONTAINER_APPS_RP)

    remove_system_identity = system_assigned
    remove_user_identities = user_assigned

    if user_assigned:
        remove_id_size = len(remove_user_identities)

        # Remove duplicate identities that are passed and notify
        remove_user_identities = list(set(remove_user_identities))
        if remove_id_size != len(remove_user_identities):
            logger.warning("At least one identity was passed twice.")

    containerappjob_def = None
    # Get containerapp job properties of CA we are updating
    try:
        containerappjob_def = ContainerAppsJobClient.show(cmd=cmd, resource_group_name=resource_group_name, name=name)
    except:
        pass

    if not containerappjob_def:
        raise ResourceNotFoundError("The containerapp job '{}' does not exist".format(name))

    _get_existing_secrets(cmd, resource_group_name, name, containerappjob_def, AppType.ContainerAppJob)

    # If identity not returned
    try:
        containerappjob_def["identity"]
        containerappjob_def["identity"]["type"]
    except:
        containerappjob_def["identity"] = {}
        containerappjob_def["identity"]["type"] = "None"

    if containerappjob_def["identity"]["type"] == "None":
        raise InvalidArgumentValueError("The containerapp job {} has no system or user assigned identities.".format(name))

    if remove_system_identity:
        if containerappjob_def["identity"]["type"] == "UserAssigned":
            raise InvalidArgumentValueError("The containerapp job {} has no system assigned identities.".format(name))
        containerappjob_def["identity"]["type"] = ("None" if containerappjob_def["identity"]["type"] == "SystemAssigned" else "UserAssigned")

    if isinstance(user_assigned, list) and not user_assigned:
        containerappjob_def["identity"]["userAssignedIdentities"] = {}
        remove_user_identities = []

        if containerappjob_def["identity"]["userAssignedIdentities"] == {}:
            containerappjob_def["identity"]["userAssignedIdentities"] = None
            containerappjob_def["identity"]["type"] = ("None" if containerappjob_def["identity"]["type"] == "UserAssigned" else "SystemAssigned")

    if remove_user_identities:
        subscription_id = get_subscription_id(cmd.cli_ctx)
        try:
            containerappjob_def["identity"]["userAssignedIdentities"]
        except:
            containerappjob_def["identity"]["userAssignedIdentities"] = {}
        for remove_id in remove_user_identities:
            given_id = remove_id
            remove_id = _ensure_identity_resource_id(subscription_id, resource_group_name, remove_id)
            wasRemoved = False

            for old_user_identity in containerappjob_def["identity"]["userAssignedIdentities"]:
                if old_user_identity.lower() == remove_id.lower():
                    containerappjob_def["identity"]["userAssignedIdentities"].pop(old_user_identity)
                    wasRemoved = True
                    break

            if not wasRemoved:
                raise InvalidArgumentValueError("The containerapp job does not have specified user identity '{}' assigned, so it cannot be removed.".format(given_id))

        if containerappjob_def["identity"]["userAssignedIdentities"] == {}:
            containerappjob_def["identity"]["userAssignedIdentities"] = None
            containerappjob_def["identity"]["type"] = ("None" if containerappjob_def["identity"]["type"] == "UserAssigned" else "SystemAssigned")

    try:
        r = ContainerAppsJobClient.create_or_update(cmd=cmd, resource_group_name=resource_group_name, name=name, containerapp_job_envelope=containerappjob_def, no_wait=no_wait)
        return r["identity"]
    except Exception as e:
        handle_raw_exception(e)


def show_managed_identity_job(cmd, name, resource_group_name):
    _validate_subscription_registered(cmd, CONTAINER_APPS_RP)

    try:
        r = ContainerAppsJobClient.show(cmd=cmd, resource_group_name=resource_group_name, name=name)
    except CLIError as e:
        handle_raw_exception(e)

    try:
        return r["identity"]
    except:
        r["identity"] = {}
        r["identity"]["type"] = "None"
        return r["identity"]


def _validate_github(repo, branch, token):
    from github import Github, GithubException
    from github.GithubException import BadCredentialsException

    if repo:
        g = Github(token)
        github_repo = None
        try:
            github_repo = g.get_repo(repo)
            if not branch:
                branch = github_repo.default_branch
            if not github_repo.permissions.push or not github_repo.permissions.maintain:
                raise ValidationError("The token does not have appropriate access rights to repository {}.".format(repo))
            try:
                github_repo.get_branch(branch=branch)
            except GithubException as e:
                error_msg = "Encountered GitHub error when accessing {} branch in {} repo.".format(branch, repo)
                if e.data and e.data['message']:
                    error_msg += " Error: {}".format(e.data['message'])
                raise CLIInternalError(error_msg) from e
            logger.warning('Verified GitHub repo and branch')
        except BadCredentialsException as e:
            raise ValidationError("Could not authenticate to the repository. Please create a Personal Access Token "
                                  "and use the --token argument. Run 'az webapp deployment github-actions add --help' "
                                  "for more information.") from e
        except GithubException as e:
            error_msg = "Encountered GitHub error when accessing {} repo".format(repo)
            if e.data and e.data['message']:
                error_msg += " Error: {}".format(e.data['message'])
            raise CLIInternalError(error_msg) from e
    return branch


def create_or_update_github_action(cmd,
                                   name,
                                   resource_group_name,
                                   repo_url,
                                   registry_url=None,
                                   registry_username=None,
                                   registry_password=None,
                                   branch=None,
                                   token=None,
                                   login_with_github=False,
                                   image=None,
                                   context_path=None,
                                   service_principal_client_id=None,
                                   service_principal_client_secret=None,
                                   service_principal_tenant_id=None,
                                   trigger_existing_workflow=False,
                                   no_wait=False):
    if not token and not login_with_github:
        raise_missing_token_suggestion()
    elif not token:
        scopes = ["admin:repo_hook", "repo", "workflow"]
        token = get_github_access_token(cmd, scopes)
    elif token and login_with_github:
        logger.warning("Both token and --login-with-github flag are provided. Will use provided token")

    repo = repo_url_to_name(repo_url)
    repo_url = f"https://github.com/{repo}"  # allow specifying repo as <user>/<repo> without the full github url

    branch = _validate_github(repo, branch, token)

    source_control_info = None

    try:
        source_control_info = GitHubActionClient.show(cmd=cmd, resource_group_name=resource_group_name, name=name)

    except Exception as ex:
        if not service_principal_client_id or not service_principal_client_secret or not service_principal_tenant_id:
            raise RequiredArgumentMissingError('Service principal client ID, secret and tenant ID are required to add github actions for the first time. Please create one using the command \"az ad sp create-for-rbac --name {{name}} --role contributor --scopes /subscriptions/{{subscription}}/resourceGroups/{{resourceGroup}} --sdk-auth\"') from ex
        source_control_info = SourceControlModel

    # Need to trigger the workflow manually if it already exists (performing an update)
    try:
        workflow_name = GitHubActionClient.get_workflow_name(cmd=cmd, repo=repo, branch_name=branch, container_app_name=name, token=token)
        if workflow_name is not None:
            if trigger_existing_workflow:
                trigger_workflow(token, repo, workflow_name, branch)
            return source_control_info
    except:  # pylint: disable=bare-except
        pass

    source_control_info["properties"]["repoUrl"] = repo_url
    source_control_info["properties"]["branch"] = branch

    azure_credentials = None

    if service_principal_client_id or service_principal_client_secret or service_principal_tenant_id:
        azure_credentials = AzureCredentialsModel
        azure_credentials["clientId"] = service_principal_client_id
        azure_credentials["clientSecret"] = service_principal_client_secret
        azure_credentials["tenantId"] = service_principal_tenant_id
        azure_credentials["subscriptionId"] = get_subscription_id(cmd.cli_ctx)

    # Registry
    if registry_username is None or registry_password is None:
        # If registry is Azure Container Registry, we can try inferring credentials
        if not registry_url or ACR_IMAGE_SUFFIX not in registry_url:
            raise RequiredArgumentMissingError('Registry url is required if using Azure Container Registry, otherwise Registry username and password are required if using Dockerhub')
        logger.warning('No credential was provided to access Azure Container Registry. Trying to look up...')
        parsed = urlparse(registry_url)
        registry_name = (parsed.netloc if parsed.scheme else parsed.path).split('.')[0]

        try:
            registry_username, registry_password, _ = _get_acr_cred(cmd.cli_ctx, registry_name)
        except Exception as ex:
            raise RequiredArgumentMissingError('Failed to retrieve credentials for container registry. Please provide the registry username and password') from ex

    registry_info = RegistryInfoModel
    registry_info["registryUrl"] = registry_url
    registry_info["registryUserName"] = registry_username
    registry_info["registryPassword"] = registry_password

    github_action_configuration = GitHubActionConfiguration
    github_action_configuration["registryInfo"] = registry_info
    github_action_configuration["azureCredentials"] = azure_credentials
    github_action_configuration["contextPath"] = context_path
    github_action_configuration["image"] = image

    source_control_info["properties"]["githubActionConfiguration"] = github_action_configuration

    headers = ["x-ms-github-auxiliary={}".format(token)]

    try:
        logger.warning("Creating Github action...")
        r = GitHubActionClient.create_or_update(cmd=cmd, resource_group_name=resource_group_name, name=name, github_action_envelope=source_control_info, headers=headers, no_wait=no_wait)
        if not no_wait:
            WORKFLOW_POLL_RETRY = 3
            WORKFLOW_POLL_SLEEP = 10

            # Poll for the workflow file just created (may take up to 30s)
            for _ in range(0, WORKFLOW_POLL_RETRY):
                time.sleep(WORKFLOW_POLL_SLEEP)
                workflow_name = GitHubActionClient.get_workflow_name(cmd=cmd, repo=repo, branch_name=branch, container_app_name=name, token=token)
                if workflow_name is not None:
                    await_github_action(token, repo, workflow_name)
                    return r

            raise ValidationError(
                "Failed to find workflow file for Container App '{}' in .github/workflow folder for repo '{}'. ".format(name, repo) +
                "If this file was removed, please use the 'az containerapp github-action delete' command to disconnect the removed workflow file connection.")
        return r
    except Exception as e:
        handle_raw_exception(e)


def show_github_action(cmd, name, resource_group_name):
    try:
        return GitHubActionClient.show(cmd=cmd, resource_group_name=resource_group_name, name=name)
    except Exception as e:
        handle_raw_exception(e)


def delete_github_action(cmd, name, resource_group_name, token=None, login_with_github=False):
    # Check if there is an existing source control to delete
    try:
        github_action_config = GitHubActionClient.show(cmd=cmd, resource_group_name=resource_group_name, name=name)
    except Exception as e:
        handle_raw_exception(e)

    repo_url = github_action_config["properties"]["repoUrl"]

    if not token and not login_with_github:
        raise_missing_token_suggestion()
    elif not token:
        scopes = ["admin:repo_hook", "repo", "workflow"]
        token = get_github_access_token(cmd, scopes)
    elif token and login_with_github:
        logger.warning("Both token and --login-with-github flag are provided. Will use provided token")

    # Check if PAT can access repo
    try:
        # Verify github repo
        from github import Github, GithubException
        from github.GithubException import BadCredentialsException

        repo = None
        repo = repo_url.split('/')
        if len(repo) >= 2:
            repo = '/'.join(repo[-2:])

        if repo:
            g = Github(token)
            github_repo = None
            try:
                github_repo = g.get_repo(repo)
                if not github_repo.permissions.push or not github_repo.permissions.maintain:
                    raise ValidationError("The token does not have appropriate access rights to repository {}.".format(repo))
            except BadCredentialsException as e:
                raise CLIInternalError("Could not authenticate to the repository. Please create a Personal Access "
                                       "Token and use the --token argument. Run 'az webapp deployment github-actions "
                                       "add --help' for more information.") from e
            except GithubException as e:
                error_msg = "Encountered GitHub error when accessing {} repo".format(repo)
                if e.data and e.data['message']:
                    error_msg += " Error: {}".format(e.data['message'])
                raise CLIInternalError(error_msg) from e
    except CLIError as clierror:
        raise clierror
    except Exception:
        # If exception due to github package missing, etc just continue without validating the repo and rely on api validation
        pass

    headers = ["x-ms-github-auxiliary={}".format(token)]

    try:
        return GitHubActionClient.delete(cmd=cmd, resource_group_name=resource_group_name, name=name, headers=headers)
    except Exception as e:
        handle_raw_exception(e)


def list_revisions(cmd, name, resource_group_name, all=False):  # pylint: disable=redefined-builtin
    try:
        revision_list = ContainerAppClient.list_revisions(cmd=cmd, resource_group_name=resource_group_name, name=name)
        if all:
            return revision_list
        return [r for r in revision_list if r["properties"]["active"]]
    except CLIError as e:
        handle_raw_exception(e)


def show_revision(cmd, resource_group_name, revision_name, name=None):
    if not name:
        name = _get_app_from_revision(revision_name)

    try:
        return ContainerAppClient.show_revision(cmd=cmd, resource_group_name=resource_group_name, container_app_name=name, name=revision_name)
    except CLIError as e:
        handle_raw_exception(e)


def restart_revision(cmd, resource_group_name, revision_name, name=None):
    if not name:
        name = _get_app_from_revision(revision_name)

    try:
        return ContainerAppClient.restart_revision(cmd=cmd, resource_group_name=resource_group_name, container_app_name=name, name=revision_name)
    except CLIError as e:
        handle_raw_exception(e)


def activate_revision(cmd, resource_group_name, revision_name, name=None):
    if not name:
        name = _get_app_from_revision(revision_name)

    try:
        return ContainerAppClient.activate_revision(cmd=cmd, resource_group_name=resource_group_name, container_app_name=name, name=revision_name)
    except CLIError as e:
        handle_raw_exception(e)


def deactivate_revision(cmd, resource_group_name, revision_name, name=None):
    if not name:
        name = _get_app_from_revision(revision_name)

    try:
        return ContainerAppClient.deactivate_revision(cmd=cmd, resource_group_name=resource_group_name, container_app_name=name, name=revision_name)
    except CLIError as e:
        handle_raw_exception(e)


def copy_revision(cmd,
                  resource_group_name,
                  from_revision=None,
                  # label=None,
                  name=None,
                  yaml=None,
                  image=None,
                  container_name=None,
                  min_replicas=None,
                  max_replicas=None,
                  scale_rule_name=None,
                  scale_rule_type=None,
                  scale_rule_http_concurrency=None,
                  scale_rule_metadata=None,
                  scale_rule_auth=None,
                  set_env_vars=None,
                  replace_env_vars=None,
                  remove_env_vars=None,
                  remove_all_env_vars=False,
                  cpu=None,
                  memory=None,
                  revision_suffix=None,
                  startup_command=None,
                  args=None,
                  tags=None,
                  workload_profile_name=None,
                  no_wait=False):
    _validate_subscription_registered(cmd, CONTAINER_APPS_RP)

    if not name and not from_revision:
        raise RequiredArgumentMissingError('Usage error: --name is required if not using --from-revision.')

    if not name:
        name = _get_app_from_revision(from_revision)

    return update_containerapp_logic(cmd=cmd,
                                     name=name,
                                     resource_group_name=resource_group_name,
                                     yaml=yaml,
                                     image=image,
                                     container_name=container_name,
                                     min_replicas=min_replicas,
                                     max_replicas=max_replicas,
                                     scale_rule_name=scale_rule_name,
                                     scale_rule_type=scale_rule_type,
                                     scale_rule_http_concurrency=scale_rule_http_concurrency,
                                     scale_rule_metadata=scale_rule_metadata,
                                     scale_rule_auth=scale_rule_auth,
                                     set_env_vars=set_env_vars,
                                     remove_env_vars=remove_env_vars,
                                     replace_env_vars=replace_env_vars,
                                     remove_all_env_vars=remove_all_env_vars,
                                     cpu=cpu,
                                     memory=memory,
                                     revision_suffix=revision_suffix,
                                     startup_command=startup_command,
                                     args=args,
                                     tags=tags,
                                     no_wait=no_wait,
                                     workload_profile_name=workload_profile_name,
                                     from_revision=from_revision)


def set_revision_mode(cmd, resource_group_name, name, mode, no_wait=False):
    _validate_subscription_registered(cmd, CONTAINER_APPS_RP)

    containerapp_def = None
    try:
        containerapp_def = ContainerAppClient.show(cmd=cmd, resource_group_name=resource_group_name, name=name)
    except:
        pass

    if not containerapp_def:
        raise ResourceNotFoundError("The containerapp '{}' does not exist".format(name))

    containerapp_def["properties"]["configuration"]["activeRevisionsMode"] = mode.lower()

    _get_existing_secrets(cmd, resource_group_name, name, containerapp_def)

    try:
        r = ContainerAppClient.create_or_update(
            cmd=cmd, resource_group_name=resource_group_name, name=name, container_app_envelope=containerapp_def, no_wait=no_wait)
        return r["properties"]["configuration"]["activeRevisionsMode"]
    except Exception as e:
        handle_raw_exception(e)


def add_revision_label(cmd, resource_group_name, revision, label, name=None, no_wait=False, yes=False):
    _validate_subscription_registered(cmd, CONTAINER_APPS_RP)

    if not name:
        name = _get_app_from_revision(revision)

    containerapp_def = None
    try:
        containerapp_def = ContainerAppClient.show(cmd=cmd, resource_group_name=resource_group_name, name=name)
    except:
        pass

    if not containerapp_def:
        raise ResourceNotFoundError(f"The containerapp '{name}' does not exist in group '{resource_group_name}'")

    if "ingress" not in containerapp_def['properties']['configuration'] or "traffic" not in containerapp_def['properties']['configuration']['ingress']:
        raise ValidationError("Ingress and traffic weights are required to add labels.")

    traffic_weight = containerapp_def['properties']['configuration']['ingress']['traffic'] if 'traffic' in containerapp_def['properties']['configuration']['ingress'] else {}

    _validate_revision_name(cmd, revision, resource_group_name, name)

    label_added = False
    for weight in traffic_weight:
        if "label" in weight and weight["label"].lower() == label.lower():
            r_name = "latest" if "latestRevision" in weight and weight["latestRevision"] else weight["revisionName"]
            if not yes and r_name.lower() != revision.lower():
                msg = f"A weight with the label '{label}' already exists. Remove existing label '{label}' from '{r_name}' and add to '{revision}'?"
                if not prompt_y_n(msg, default="n"):
                    raise ArgumentUsageError(f"Usage Error: cannot specify existing label without agreeing to remove existing label '{label}' from '{r_name}' and add to '{revision}'.")
            weight["label"] = None

        if "latestRevision" in weight:
            if revision.lower() == "latest" and weight["latestRevision"]:
                label_added = True
                weight["label"] = label
        else:
            if revision.lower() == weight["revisionName"].lower():
                label_added = True
                weight["label"] = label

    if not label_added:
        containerapp_def["properties"]["configuration"]["ingress"]["traffic"].append({
            "revisionName": revision if revision.lower() != "latest" else None,
            "weight": 0,
            "latestRevision": revision.lower() == "latest",
            "label": label
        })

    containerapp_patch_def = {}
    containerapp_patch_def['properties'] = {}
    containerapp_patch_def['properties']['configuration'] = {}
    containerapp_patch_def['properties']['configuration']['ingress'] = {}

    containerapp_patch_def['properties']['configuration']['ingress']['traffic'] = traffic_weight

    try:
        r = ContainerAppClient.update(
            cmd=cmd, resource_group_name=resource_group_name, name=name, container_app_envelope=containerapp_patch_def, no_wait=no_wait)
        return r['properties']['configuration']['ingress']['traffic']
    except Exception as e:
        handle_raw_exception(e)


def swap_revision_label(cmd, name, resource_group_name, source_label, target_label, no_wait=False):
    _validate_subscription_registered(cmd, CONTAINER_APPS_RP)

    if source_label == target_label:
        raise ArgumentUsageError("Label names to be swapped must be different.")

    containerapp_def = None
    try:
        containerapp_def = ContainerAppClient.show(cmd=cmd, resource_group_name=resource_group_name, name=name)
    except:
        pass

    if not containerapp_def:
        raise ResourceNotFoundError(f"The containerapp '{name}' does not exist in group '{resource_group_name}'")

    if "ingress" not in containerapp_def['properties']['configuration'] or "traffic" not in containerapp_def['properties']['configuration']['ingress']:
        raise ValidationError("Ingress and traffic weights are required to swap labels.")

    traffic_weight = containerapp_def['properties']['configuration']['ingress']['traffic'] if 'traffic' in containerapp_def['properties']['configuration']['ingress'] else {}

    source_label_found = False
    target_label_found = False
    for weight in traffic_weight:
        if "label" in weight:
            if weight["label"].lower() == source_label.lower():
                if not source_label_found:
                    source_label_found = True
                    weight["label"] = target_label
            elif weight["label"].lower() == target_label.lower():
                if not target_label_found:
                    target_label_found = True
                    weight["label"] = source_label
    if not source_label_found and not target_label_found:
        raise ArgumentUsageError(f"Could not find label '{source_label}' nor label '{target_label}' in traffic.")
    if not source_label_found:
        raise ArgumentUsageError(f"Could not find label '{source_label}' in traffic.")
    if not target_label_found:
        raise ArgumentUsageError(f"Could not find label '{target_label}' in traffic.")

    containerapp_patch_def = {}
    containerapp_patch_def['properties'] = {}
    containerapp_patch_def['properties']['configuration'] = {}
    containerapp_patch_def['properties']['configuration']['ingress'] = {}

    containerapp_patch_def['properties']['configuration']['ingress']['traffic'] = traffic_weight

    try:
        r = ContainerAppClient.update(
            cmd=cmd, resource_group_name=resource_group_name, name=name, container_app_envelope=containerapp_patch_def, no_wait=no_wait)
        return r['properties']['configuration']['ingress']['traffic']
    except Exception as e:
        handle_raw_exception(e)


def remove_revision_label(cmd, resource_group_name, name, label, no_wait=False):
    _validate_subscription_registered(cmd, CONTAINER_APPS_RP)

    containerapp_def = None
    try:
        containerapp_def = ContainerAppClient.show(cmd=cmd, resource_group_name=resource_group_name, name=name)
    except:
        pass

    if not containerapp_def:
        raise ResourceNotFoundError(f"The containerapp '{name}' does not exist in group '{resource_group_name}'")

    if "ingress" not in containerapp_def['properties']['configuration'] or "traffic" not in containerapp_def['properties']['configuration']['ingress']:
        raise ValidationError("Ingress and traffic weights are required to remove labels.")

    traffic_weight = containerapp_def['properties']['configuration']['ingress']['traffic']

    label_removed = False
    for weight in traffic_weight:
        if "label" in weight and weight["label"].lower() == label.lower():
            label_removed = True
            weight["label"] = None
            break
    if not label_removed:
        raise ValidationError("Please specify a label name with an associated traffic weight.")

    containerapp_patch_def = {}
    containerapp_patch_def['properties'] = {}
    containerapp_patch_def['properties']['configuration'] = {}
    containerapp_patch_def['properties']['configuration']['ingress'] = {}

    containerapp_patch_def['properties']['configuration']['ingress']['traffic'] = traffic_weight

    try:
        r = ContainerAppClient.update(
            cmd=cmd, resource_group_name=resource_group_name, name=name, container_app_envelope=containerapp_patch_def, no_wait=no_wait)
        return r['properties']['configuration']['ingress']['traffic']
    except Exception as e:
        handle_raw_exception(e)


def show_ingress(cmd, name, resource_group_name):
    _validate_subscription_registered(cmd, CONTAINER_APPS_RP)

    containerapp_def = None
    try:
        containerapp_def = ContainerAppClient.show(cmd=cmd, resource_group_name=resource_group_name, name=name)
    except:
        pass

    if not containerapp_def:
        raise ResourceNotFoundError("The containerapp '{}' does not exist".format(name))

    try:
        return containerapp_def["properties"]["configuration"]["ingress"]
    except Exception as e:
        raise ValidationError("The containerapp '{}' does not have ingress enabled.".format(name)) from e


def enable_ingress(cmd, name, resource_group_name, type, target_port, transport="auto", exposed_port=None, allow_insecure=False, disable_warnings=False, no_wait=False):  # pylint: disable=redefined-builtin
    _validate_subscription_registered(cmd, CONTAINER_APPS_RP)

    containerapp_def = None
    try:
        containerapp_def = ContainerAppClient.show(cmd=cmd, resource_group_name=resource_group_name, name=name)
    except:
        pass

    if not containerapp_def:
        raise ResourceNotFoundError("The containerapp '{}' does not exist".format(name))

    external_ingress = None
    if type is not None:
        if type.lower() == "internal":
            external_ingress = False
        elif type.lower() == "external":
            external_ingress = True

    ingress_def = None
    if target_port is not None and type is not None:
        ingress_def = IngressModel
        ingress_def["external"] = external_ingress
        ingress_def["targetPort"] = target_port
        ingress_def["transport"] = transport
        ingress_def["allowInsecure"] = allow_insecure
        ingress_def["exposedPort"] = exposed_port if transport == "tcp" else None

    containerapp_def["properties"]["configuration"]["ingress"] = ingress_def

    _get_existing_secrets(cmd, resource_group_name, name, containerapp_def)

    try:
        r = ContainerAppClient.create_or_update(
            cmd=cmd, resource_group_name=resource_group_name, name=name, container_app_envelope=containerapp_def, no_wait=no_wait)
        not disable_warnings and logger.warning("\nIngress enabled. Access your app at https://{}/\n".format(r["properties"]["configuration"]["ingress"]["fqdn"]))
        return r["properties"]["configuration"]["ingress"]
    except Exception as e:
        handle_raw_exception(e)


def disable_ingress(cmd, name, resource_group_name, no_wait=False):
    _validate_subscription_registered(cmd, CONTAINER_APPS_RP)

    containerapp_def = None
    try:
        containerapp_def = ContainerAppClient.show(cmd=cmd, resource_group_name=resource_group_name, name=name)
    except:
        pass

    if not containerapp_def:
        raise ResourceNotFoundError("The containerapp '{}' does not exist".format(name))

    containerapp_def["properties"]["configuration"]["ingress"] = None

    _get_existing_secrets(cmd, resource_group_name, name, containerapp_def)

    try:
        ContainerAppClient.create_or_update(cmd=cmd, resource_group_name=resource_group_name, name=name, container_app_envelope=containerapp_def, no_wait=no_wait)
        logger.warning("Ingress has been disabled successfully.")
        return
    except Exception as e:
        handle_raw_exception(e)


def update_ingress(cmd, name, resource_group_name, type=None, target_port=None, transport=None, exposed_port=None, allow_insecure=False, disable_warnings=False, no_wait=False):
    _validate_subscription_registered(cmd, CONTAINER_APPS_RP)

    containerapp_def = None
    try:
        containerapp_def = ContainerAppClient.show(cmd=cmd, resource_group_name=resource_group_name, name=name)
    except:
        pass

    if not containerapp_def:
        raise ResourceNotFoundError("The containerapp '{}' does not exist".format(name))

    if containerapp_def["properties"]["configuration"]["ingress"] is None:
        raise ValidationError("The containerapp '{}' does not have ingress enabled. Try running `az containerapp ingress -h` for more info.".format(name))

    external_ingress = None
    if type is not None:
        if type.lower() == "internal":
            external_ingress = False
        elif type.lower() == "external":
            external_ingress = True

    containerapp_patch_def = {}
    containerapp_patch_def['properties'] = {}
    containerapp_patch_def['properties']['configuration'] = {}
    containerapp_patch_def['properties']['configuration']['ingress'] = {}

    ingress_def = {}
    if external_ingress is not None:
        ingress_def["external"] = external_ingress
    if target_port is not None:
        ingress_def["targetPort"] = target_port
    if transport is not None:
        ingress_def["transport"] = transport
    if allow_insecure is not None:
        ingress_def["allowInsecure"] = allow_insecure

    if "transport" in ingress_def and ingress_def["transport"] == "tcp":
        if exposed_port is not None:
            ingress_def["exposedPort"] = exposed_port
    else:
        ingress_def["exposedPort"] = None

    containerapp_patch_def["properties"]["configuration"]["ingress"] = ingress_def

    try:
        r = ContainerAppClient.update(
            cmd=cmd, resource_group_name=resource_group_name, name=name, container_app_envelope=containerapp_patch_def, no_wait=no_wait)
        not disable_warnings and logger.warning("\nIngress Updated. Access your app at https://{}/\n".format(r["properties"]["configuration"]["ingress"]["fqdn"]))
        return r["properties"]["configuration"]["ingress"]
    except Exception as e:
        handle_raw_exception(e)


def set_ingress_traffic(cmd, name, resource_group_name, label_weights=None, revision_weights=None, no_wait=False):
    _validate_subscription_registered(cmd, CONTAINER_APPS_RP)
    if not label_weights and not revision_weights:
        raise ValidationError("Must specify either --label-weight or --revision-weight.")

    containerapp_def = None
    try:
        containerapp_def = ContainerAppClient.show(cmd=cmd, resource_group_name=resource_group_name, name=name)
    except:
        pass

    if not containerapp_def:
        raise ResourceNotFoundError(f"The containerapp '{name}' does not exist in group '{resource_group_name}'")

    if containerapp_def["properties"]["configuration"]["activeRevisionsMode"].lower() == "single":
        raise ValidationError(f"Containerapp '{name}' is configured for single revision. Set revision mode to multiple in order to set ingress traffic. Try `az containerapp revision set-mode -h` for more details.")

    try:
        containerapp_def["properties"]["configuration"]["ingress"]
        containerapp_def["properties"]["configuration"]["ingress"]["traffic"]
    except Exception as e:
        raise ValidationError("Ingress must be enabled to set ingress traffic. Try running `az containerapp ingress -h` for more info.") from e

    if not revision_weights:
        revision_weights = []

    # convert label weights to appropriate revision name
    _append_label_weights(containerapp_def, label_weights, revision_weights)

    # validate sum is less than 100
    _validate_traffic_sum(revision_weights)

    # update revision weights to containerapp, get the old weight sum
    old_weight_sum = _update_revision_weights(containerapp_def, revision_weights)

    # validate revision names
    for revision in revision_weights:
        _validate_revision_name(cmd, revision.split('=')[0], resource_group_name, name)

    _update_weights(containerapp_def, revision_weights, old_weight_sum)

    containerapp_patch_def = {}
    containerapp_patch_def['properties'] = {}
    containerapp_patch_def['properties']['configuration'] = {}
    containerapp_patch_def['properties']['configuration']['ingress'] = {}
    containerapp_patch_def['properties']['configuration']['ingress']['traffic'] = containerapp_def["properties"]["configuration"]["ingress"]["traffic"]

    try:
        r = ContainerAppClient.update(
            cmd=cmd, resource_group_name=resource_group_name, name=name, container_app_envelope=containerapp_patch_def, no_wait=no_wait)
        return r['properties']['configuration']['ingress']['traffic']
    except Exception as e:
        handle_raw_exception(e)


def show_ingress_traffic(cmd, name, resource_group_name):
    _validate_subscription_registered(cmd, CONTAINER_APPS_RP)

    containerapp_def = None
    try:
        containerapp_def = ContainerAppClient.show(cmd=cmd, resource_group_name=resource_group_name, name=name)
    except:
        pass

    if not containerapp_def:
        raise ResourceNotFoundError("The containerapp '{}' does not exist".format(name))

    try:
        return containerapp_def["properties"]["configuration"]["ingress"]["traffic"]
    except Exception as e:
        raise ValidationError("Ingress must be enabled to show ingress traffic. Try running `az containerapp ingress -h` for more info.") from e


def set_ip_restriction(cmd, name, resource_group_name, rule_name, ip_address, action, description=None, no_wait=False):
    _validate_subscription_registered(cmd, CONTAINER_APPS_RP)

    containerapp_def = None
    try:
        containerapp_def = ContainerAppClient.show(cmd=cmd, resource_group_name=resource_group_name, name=name)
    except:
        pass

    if not containerapp_def:
        raise ResourceNotFoundError(f"The containerapp '{name}' does not exist in group '{resource_group_name}'")

    ip_restrictions = safe_get(containerapp_def, "properties", "configuration", "ingress", "ipSecurityRestrictions", default=[])

    ip_security_restrictions = set_ip_restrictions(ip_restrictions, rule_name, ip_address, description, action)
    containerapp_patch = {}
    safe_set(containerapp_patch, "properties", "configuration", "ingress", "ipSecurityRestrictions", value=ip_security_restrictions)
    try:
        r = ContainerAppClient.update(
            cmd=cmd, resource_group_name=resource_group_name, name=name, container_app_envelope=containerapp_patch, no_wait=no_wait)
        return r['properties']['configuration']['ingress']['ipSecurityRestrictions']
    except Exception as e:
        handle_raw_exception(e)


def remove_ip_restriction(cmd, name, resource_group_name, rule_name, no_wait=False):
    _validate_subscription_registered(cmd, CONTAINER_APPS_RP)

    containerapp_def = None
    try:
        containerapp_def = ContainerAppClient.show(cmd=cmd, resource_group_name=resource_group_name, name=name)
    except:
        pass

    if not containerapp_def:
        raise ResourceNotFoundError("The containerapp '{}' does not exist".format(name))

    ip_restrictions = safe_get(containerapp_def, "properties", "configuration", "ingress", "ipSecurityRestrictions", default=[])

    restriction_removed = False
    for index, value in enumerate(ip_restrictions):
        if value["name"].lower() == rule_name.lower():
            ip_restrictions.pop(index)
            restriction_removed = True
            break

    if not restriction_removed:
        raise ValidationError(f"Ip restriction name '{rule_name}' does not exist.")

    containerapp_patch = {}
    safe_set(containerapp_patch, "properties", "configuration", "ingress", "ipSecurityRestrictions", value=ip_restrictions)
    try:
        r = ContainerAppClient.update(
            cmd=cmd, resource_group_name=resource_group_name, name=name, container_app_envelope=containerapp_patch, no_wait=no_wait)
        ip_restrictions = safe_get(r, "properties", "configuration", "ingress", "ipSecurityRestrictions", default=[])
        return ip_restrictions
    except Exception as e:
        handle_raw_exception(e)


def show_ip_restrictions(cmd, name, resource_group_name):
    _validate_subscription_registered(cmd, CONTAINER_APPS_RP)

    containerapp_def = None
    try:
        containerapp_def = ContainerAppClient.show(cmd=cmd, resource_group_name=resource_group_name, name=name)
    except:
        pass

    if not containerapp_def:
        raise ResourceNotFoundError("The containerapp '{}' does not exist".format(name))

    try:
        try:
            containerapp_def['properties']['configuration']['ingress']
        except Exception as e:
            raise ValidationError("Ingress must be enabled to list ip restrictions. Try running `az containerapp ingress -h` for more info.") from e
        return safe_get(containerapp_def, "properties", "configuration", "ingress", "ipSecurityRestrictions", default=[])
    except:
        return []


def set_ingress_sticky_session(cmd, name, resource_group_name, affinity, no_wait=False):
    _validate_subscription_registered(cmd, CONTAINER_APPS_RP)

    containerapp_def = None
    try:
        containerapp_def = ContainerAppClient.show(cmd=cmd, resource_group_name=resource_group_name, name=name)
    except:
        pass

    if not containerapp_def:
        raise ResourceNotFoundError(f"The containerapp '{name}' does not exist in group '{resource_group_name}'")

    containerapp_patch = {}
    safe_set(containerapp_patch, "properties", "configuration", "ingress", "stickySessions", "affinity", value=affinity)
    try:
        r = ContainerAppClient.update(
            cmd=cmd, resource_group_name=resource_group_name, name=name, container_app_envelope=containerapp_patch, no_wait=no_wait)
        return r['properties']['configuration']['ingress']
    except Exception as e:
        handle_raw_exception(e)


def show_ingress_sticky_session(cmd, name, resource_group_name):
    _validate_subscription_registered(cmd, CONTAINER_APPS_RP)

    containerapp_def = None
    try:
        containerapp_def = ContainerAppClient.show(cmd=cmd, resource_group_name=resource_group_name, name=name)
    except:
        pass

    if not containerapp_def:
        raise ResourceNotFoundError("The containerapp '{}' does not exist".format(name))

    try:
        return containerapp_def["properties"]["configuration"]["ingress"]
    except Exception as e:
        raise ValidationError("Ingress must be enabled to enable sticky sessions. Try running `az containerapp ingress -h` for more info.") from e


def enable_cors_policy(cmd, name, resource_group_name, allowed_origins, allowed_methods=None, allowed_headers=None, expose_headers=None, allow_credentials=None, max_age=None, no_wait=False):
    _validate_subscription_registered(cmd, CONTAINER_APPS_RP)

    if not allowed_origins:
        raise ValidationError("Allowed origins must be specified.")

    containerapp_def = None
    try:
        containerapp_def = ContainerAppClient.show(cmd=cmd, resource_group_name=resource_group_name, name=name)
    except:
        pass

    if not containerapp_def:
        raise ResourceNotFoundError(f"The containerapp '{name}' does not exist in group '{resource_group_name}'")

    containerapp_patch = {}
    safe_set(containerapp_patch, "properties", "configuration", "ingress", "corsPolicy", "allowedOrigins", value=allowed_origins)
    safe_set(containerapp_patch, "properties", "configuration", "ingress", "corsPolicy", "allowedMethods", value=allowed_methods)
    safe_set(containerapp_patch, "properties", "configuration", "ingress", "corsPolicy", "allowedHeaders", value=allowed_headers)
    safe_set(containerapp_patch, "properties", "configuration", "ingress", "corsPolicy", "exposeHeaders", value=expose_headers)
    safe_set(containerapp_patch, "properties", "configuration", "ingress", "corsPolicy", "allowCredentials", value=allow_credentials)
    safe_set(containerapp_patch, "properties", "configuration", "ingress", "corsPolicy", "maxAge", value=max_age)
    try:
        r = ContainerAppClient.update(
            cmd=cmd, resource_group_name=resource_group_name, name=name, container_app_envelope=containerapp_patch, no_wait=no_wait)
        return safe_get(r, "properties", "configuration", "ingress", "corsPolicy", default={})
    except Exception as e:
        handle_raw_exception(e)


def disable_cors_policy(cmd, name, resource_group_name, no_wait=False):
    _validate_subscription_registered(cmd, CONTAINER_APPS_RP)

    containerapp_def = None
    try:
        containerapp_def = ContainerAppClient.show(cmd=cmd, resource_group_name=resource_group_name, name=name)
    except:
        pass

    if not containerapp_def:
        raise ResourceNotFoundError(f"The containerapp '{name}' does not exist in group '{resource_group_name}'")

    containerapp_patch = {}
    safe_set(containerapp_patch, "properties", "configuration", "ingress", "corsPolicy", value=None)
    try:
        r = ContainerAppClient.update(
            cmd=cmd, resource_group_name=resource_group_name, name=name, container_app_envelope=containerapp_patch, no_wait=no_wait)
        return safe_get(r, "properties", "configuration", "ingress", default={})
    except Exception as e:
        handle_raw_exception(e)


def update_cors_policy(cmd, name, resource_group_name, allowed_origins=None, allowed_methods=None, allowed_headers=None, expose_headers=None, allow_credentials=None, max_age=None, no_wait=False):
    _validate_subscription_registered(cmd, CONTAINER_APPS_RP)

    containerapp_def = None
    try:
        containerapp_def = ContainerAppClient.show(cmd=cmd, resource_group_name=resource_group_name, name=name)
    except:
        pass

    if not containerapp_def:
        raise ResourceNotFoundError(f"The containerapp '{name}' does not exist in group '{resource_group_name}'")

    if allowed_origins is not None and len(allowed_origins) == 0:
        raise RequiredArgumentMissingError("allowed-origins must be specified if provided.")

    reset_max_age = False
    if max_age == "":
        reset_max_age = True

    containerapp_patch = {}
    if allowed_origins is not None:
        safe_set(containerapp_patch, "properties", "configuration", "ingress", "corsPolicy", "allowedOrigins", value=allowed_origins)
    if allowed_methods is not None:
        safe_set(containerapp_patch, "properties", "configuration", "ingress", "corsPolicy", "allowedMethods", value=allowed_methods)
    if allowed_headers is not None:
        safe_set(containerapp_patch, "properties", "configuration", "ingress", "corsPolicy", "allowedHeaders", value=allowed_headers)
    if expose_headers is not None:
        safe_set(containerapp_patch, "properties", "configuration", "ingress", "corsPolicy", "exposeHeaders", value=expose_headers)
    if allow_credentials is not None:
        safe_set(containerapp_patch, "properties", "configuration", "ingress", "corsPolicy", "allowCredentials", value=allow_credentials)
    if max_age is not None:
        if reset_max_age:
            safe_set(containerapp_patch, "properties", "configuration", "ingress", "corsPolicy", "maxAge", value=None)
        else:
            safe_set(containerapp_patch, "properties", "configuration", "ingress", "corsPolicy", "maxAge", value=max_age)

    try:
        r = ContainerAppClient.update(
            cmd=cmd, resource_group_name=resource_group_name, name=name, container_app_envelope=containerapp_patch, no_wait=no_wait)
        return safe_get(r, "properties", "configuration", "ingress", "corsPolicy", default={})
    except Exception as e:
        handle_raw_exception(e)


def show_cors_policy(cmd, name, resource_group_name):
    _validate_subscription_registered(cmd, CONTAINER_APPS_RP)

    containerapp_def = None
    try:
        containerapp_def = ContainerAppClient.show(cmd=cmd, resource_group_name=resource_group_name, name=name)
    except:
        pass

    if not containerapp_def:
        raise ResourceNotFoundError(f"The containerapp '{name}' does not exist in group '{resource_group_name}'")

    try:
        return safe_get(containerapp_def, "properties", "configuration", "ingress", "corsPolicy", default={})
    except Exception as e:
        raise ValidationError("CORS must be enabled to enable CORS policy. Try running `az containerapp ingress cors enable -h` for more info.") from e


def show_registry(cmd, name, resource_group_name, server):
    _validate_subscription_registered(cmd, CONTAINER_APPS_RP)

    containerapp_def = None
    try:
        containerapp_def = ContainerAppClient.show(cmd=cmd, resource_group_name=resource_group_name, name=name)
    except:
        pass

    if not containerapp_def:
        raise ResourceNotFoundError("The containerapp '{}' does not exist".format(name))

    try:
        containerapp_def["properties"]["configuration"]["registries"]
    except Exception as e:
        raise ValidationError("The containerapp {} has no assigned registries.".format(name)) from e

    registries_def = containerapp_def["properties"]["configuration"]["registries"]

    for r in registries_def:
        if r['server'].lower() == server.lower():
            return r
    raise InvalidArgumentValueError("The containerapp {} does not have specified registry assigned.".format(name))


def list_registry(cmd, name, resource_group_name):
    _validate_subscription_registered(cmd, CONTAINER_APPS_RP)

    containerapp_def = None
    try:
        containerapp_def = ContainerAppClient.show(cmd=cmd, resource_group_name=resource_group_name, name=name)
    except:
        pass

    if not containerapp_def:
        raise ResourceNotFoundError("The containerapp '{}' does not exist".format(name))

    try:
        return containerapp_def["properties"]["configuration"]["registries"]
    except Exception as e:
        raise ValidationError("The containerapp {} has no assigned registries.".format(name)) from e


def set_registry(cmd, name, resource_group_name, server, username=None, password=None, disable_warnings=False, identity=None, no_wait=False):
    _validate_subscription_registered(cmd, CONTAINER_APPS_RP)
    if (username or password) and identity:
        raise MutuallyExclusiveArgumentError("Use either identity or username/password.")

    containerapp_def = None
    try:
        containerapp_def = ContainerAppClient.show(cmd=cmd, resource_group_name=resource_group_name, name=name)
    except:
        pass

    if not containerapp_def:
        raise ResourceNotFoundError("The containerapp '{}' does not exist".format(name))

    _get_existing_secrets(cmd, resource_group_name, name, containerapp_def)

    registry = None

    registries_def = safe_get(containerapp_def, "properties", "configuration", "registries", default=[])
    containerapp_def["properties"]["configuration"]["registries"] = registries_def

    if (not username or not password) and not identity:
        # If registry is Azure Container Registry, we can try inferring credentials
        if ACR_IMAGE_SUFFIX not in server:
            raise RequiredArgumentMissingError('Registry username and password are required if you are not using Azure Container Registry.')
        not disable_warnings and logger.warning('No credential was provided to access Azure Container Registry. Trying to look up...')
        parsed = urlparse(server)
        registry_name = (parsed.netloc if parsed.scheme else parsed.path).split('.')[0]

        try:
            username, password, _ = _get_acr_cred(cmd.cli_ctx, registry_name)
        except Exception as ex:
            raise RequiredArgumentMissingError('Failed to retrieve credentials for container registry. Please provide the registry username and password') from ex

    # Check if updating existing registry
    updating_existing_registry = False
    for r in registries_def:
        if r['server'].lower() == server.lower():
            not disable_warnings and logger.warning("Updating existing registry.")
            updating_existing_registry = True
            if username:
                r["username"] = username
                r["identity"] = None
            if password:
                r["passwordSecretRef"] = store_as_secret_and_return_secret_ref(
                    containerapp_def["properties"]["configuration"]["secrets"],
                    r["username"],
                    r["server"],
                    password,
                    update_existing_secret=True)
                r["identity"] = None
            if identity:
                r["identity"] = identity
                r["username"] = None
                r["passwordSecretRef"] = None

    # If not updating existing registry, add as new registry
    if not updating_existing_registry:
        registry = RegistryCredentialsModel
        registry["server"] = server
        if not identity:
            registry["username"] = username
            registry["passwordSecretRef"] = store_as_secret_and_return_secret_ref(
                containerapp_def["properties"]["configuration"]["secrets"],
                username,
                server,
                password,
                update_existing_secret=True)
        else:
            registry["identity"] = identity

        registries_def.append(registry)

    if identity:
        system_assigned_identity = identity.lower() == "system"
        user_assigned = None if system_assigned_identity else [identity]
        set_managed_identity(cmd, resource_group_name, containerapp_def, system_assigned_identity, user_assigned)

    try:
        r = ContainerAppClient.create_or_update(
            cmd=cmd, resource_group_name=resource_group_name, name=name, container_app_envelope=containerapp_def, no_wait=no_wait)

        return r["properties"]["configuration"]["registries"]
    except Exception as e:
        handle_raw_exception(e)


def remove_registry(cmd, name, resource_group_name, server, no_wait=False):
    _validate_subscription_registered(cmd, CONTAINER_APPS_RP)

    containerapp_def = None
    try:
        containerapp_def = ContainerAppClient.show(cmd=cmd, resource_group_name=resource_group_name, name=name)
    except:
        pass

    if not containerapp_def:
        raise ResourceNotFoundError("The containerapp '{}' does not exist".format(name))

    _get_existing_secrets(cmd, resource_group_name, name, containerapp_def)

    registries_def = None

    try:
        containerapp_def["properties"]["configuration"]["registries"]
    except Exception as e:
        raise ValidationError("The containerapp {} has no assigned registries.".format(name)) from e

    registries_def = containerapp_def["properties"]["configuration"]["registries"]

    wasRemoved = False
    for i, value in enumerate(registries_def):
        r = value
        if r['server'].lower() == server.lower():
            registries_def.pop(i)
            _remove_registry_secret(containerapp_def=containerapp_def, server=server, username=r["username"])
            wasRemoved = True
            break

    if not wasRemoved:
        raise ValidationError("Containerapp does not have registry server {} assigned.".format(server))

    if len(containerapp_def["properties"]["configuration"]["registries"]) == 0:
        containerapp_def["properties"]["configuration"].pop("registries")

    try:
        r = ContainerAppClient.create_or_update(
            cmd=cmd, resource_group_name=resource_group_name, name=name, container_app_envelope=containerapp_def, no_wait=no_wait)
        logger.warning("Registry successfully removed.")
        return r["properties"]["configuration"]["registries"]
    # No registries to return, so return nothing
    except Exception:
        pass


def list_secrets(cmd, name, resource_group_name, show_values=False):
    _validate_subscription_registered(cmd, CONTAINER_APPS_RP)

    containerapp_def = None
    try:
        r = containerapp_def = ContainerAppClient.show(cmd=cmd, resource_group_name=resource_group_name, name=name)
    except:
        pass

    if not containerapp_def:
        raise ResourceNotFoundError("The containerapp '{}' does not exist".format(name))

    if not show_values:
        try:
            return r["properties"]["configuration"]["secrets"]
        except:
            return []
    try:
        return ContainerAppClient.list_secrets(cmd=cmd, resource_group_name=resource_group_name, name=name)["value"]
    except Exception:
        return []
        # raise ValidationError("The containerapp {} has no assigned secrets.".format(name)) from e


def show_secret(cmd, name, resource_group_name, secret_name):
    _validate_subscription_registered(cmd, CONTAINER_APPS_RP)

    containerapp_def = None
    try:
        containerapp_def = ContainerAppClient.show(cmd=cmd, resource_group_name=resource_group_name, name=name)
    except:
        pass

    if not containerapp_def:
        raise ResourceNotFoundError("The containerapp '{}' does not exist".format(name))

    r = ContainerAppClient.list_secrets(cmd=cmd, resource_group_name=resource_group_name, name=name)
    for secret in r["value"]:
        if secret["name"].lower() == secret_name.lower():
            return secret
    raise ValidationError("The containerapp {} does not have a secret assigned with name {}.".format(name, secret_name))


def remove_secrets(cmd, name, resource_group_name, secret_names, no_wait=False):
    _validate_subscription_registered(cmd, CONTAINER_APPS_RP)

    containerapp_def = None
    try:
        containerapp_def = ContainerAppClient.show(cmd=cmd, resource_group_name=resource_group_name, name=name)
    except:
        pass

    if not containerapp_def:
        raise ResourceNotFoundError("The containerapp '{}' does not exist".format(name))

    _get_existing_secrets(cmd, resource_group_name, name, containerapp_def)

    for secret_name in secret_names:
        wasRemoved = False
        for secret in containerapp_def["properties"]["configuration"]["secrets"]:
            if secret["name"].lower() == secret_name.lower():
                _remove_secret(containerapp_def, secret_name=secret["name"])
                wasRemoved = True
                break
        if not wasRemoved:
            raise ValidationError("The containerapp {} does not have a secret assigned with name {}.".format(name, secret_name))
    try:
        r = ContainerAppClient.create_or_update(
            cmd=cmd, resource_group_name=resource_group_name, name=name, container_app_envelope=containerapp_def, no_wait=no_wait)
        logger.warning("Secret(s) successfully removed.")
        try:
            return r["properties"]["configuration"]["secrets"]
        # No secrets to return
        except:
            pass
    except Exception as e:
        handle_raw_exception(e)


def set_secrets(cmd, name, resource_group_name, secrets,
                # yaml=None,
                disable_max_length=False,
                no_wait=False):
    _validate_subscription_registered(cmd, CONTAINER_APPS_RP)

    for s in secrets:
        if s:
            parsed = s.split("=")
            if parsed:
                if len(parsed[0]) > MAXIMUM_SECRET_LENGTH and not disable_max_length:
                    raise ValidationError(f"Secret names cannot be longer than {MAXIMUM_SECRET_LENGTH}. "
                                          f"Please shorten {parsed[0]}")

    # if not yaml and not secrets:
    #     raise RequiredArgumentMissingError('Usage error: --secrets is required if not using --yaml')

    # if not secrets:
    #     secrets = []

    # if yaml:
    #     yaml_secrets = load_yaml_file(yaml).split(' ')
    #     try:
    #         parse_secret_flags(yaml_secrets)
    #     except:
    #         raise ValidationError("YAML secrets must be a list of secrets in key=value format, delimited by new line.")
    #     for secret in yaml_secrets:
    #         secrets.append(secret.strip())

    containerapp_def = None
    try:
        containerapp_def = ContainerAppClient.show(cmd=cmd, resource_group_name=resource_group_name, name=name)
    except:
        pass

    if not containerapp_def:
        raise ResourceNotFoundError("The containerapp '{}' does not exist".format(name))

    _get_existing_secrets(cmd, resource_group_name, name, containerapp_def)
    _add_or_update_secrets(containerapp_def, parse_secret_flags(secrets))

    try:
        r = ContainerAppClient.create_or_update(
            cmd=cmd, resource_group_name=resource_group_name, name=name, container_app_envelope=containerapp_def, no_wait=no_wait)
        logger.warning("Containerapp '{}' must be restarted in order for secret changes to take effect.".format(name))
        return r["properties"]["configuration"]["secrets"]
    except Exception as e:
        handle_raw_exception(e)


def list_secrets_job(cmd, name, resource_group_name, show_values=False):
    _validate_subscription_registered(cmd, CONTAINER_APPS_RP)

    containerappjob_def = None
    try:
        r = containerappjob_def = ContainerAppsJobClient.show(cmd=cmd, resource_group_name=resource_group_name, name=name)
    except:
        pass

    if not containerappjob_def:
        raise ResourceNotFoundError("The containerapp job '{}' does not exist".format(name))

    if not show_values:
        try:
            return r["properties"]["configuration"]["secrets"]
        except:
            return []
    try:
        return ContainerAppsJobClient.list_secrets(cmd=cmd, resource_group_name=resource_group_name, name=name)["value"]
    except Exception:
        return []
        # raise ValidationError("The containerapp job {} has no assigned secrets.".format(name)) from e


def show_secret_job(cmd, name, resource_group_name, secret_name):
    _validate_subscription_registered(cmd, CONTAINER_APPS_RP)

    containerappjob_def = None
    try:
        containerappjob_def = ContainerAppsJobClient.show(cmd=cmd, resource_group_name=resource_group_name, name=name)
    except:
        pass

    if not containerappjob_def:
        raise ResourceNotFoundError("The containerapp job '{}' does not exist".format(name))

    r = ContainerAppsJobClient.list_secrets(cmd=cmd, resource_group_name=resource_group_name, name=name)
    for secret in r["value"]:
        if secret["name"].lower() == secret_name.lower():
            return secret
    raise ValidationError("The containerapp job {} does not have a secret assigned with name {}.".format(name, secret_name))


def remove_secrets_job(cmd, name, resource_group_name, secret_names, no_wait=False):
    _validate_subscription_registered(cmd, CONTAINER_APPS_RP)

    containerappjob_def = None
    try:
        containerappjob_def = ContainerAppsJobClient.show(cmd=cmd, resource_group_name=resource_group_name, name=name)
    except:
        pass

    if not containerappjob_def:
        raise ResourceNotFoundError("The containerapp job '{}' does not exist".format(name))

    _get_existing_secrets(cmd, resource_group_name, name, containerappjob_def, AppType.ContainerAppJob)

    for secret_name in secret_names:
        wasRemoved = False
        for secret in containerappjob_def["properties"]["configuration"]["secrets"]:
            if secret["name"].lower() == secret_name.lower():
                _remove_secret(containerappjob_def, secret_name=secret["name"])
                wasRemoved = True
                break
        if not wasRemoved:
            raise ValidationError("The containerapp job {} does not have a secret assigned with name {}.".format(name, secret_name))
    try:
        r = ContainerAppsJobClient.create_or_update(
            cmd=cmd, resource_group_name=resource_group_name, name=name, containerapp_job_envelope=containerappjob_def, no_wait=no_wait)
        logger.warning("Secret(s) successfully removed.")
        try:
            return r["properties"]["configuration"]["secrets"]
        # No secrets to return
        except:
            pass
    except Exception as e:
        handle_raw_exception(e)


def set_secrets_job(cmd, name, resource_group_name, secrets,
                    # yaml=None,
                    disable_max_length=False,
                    no_wait=False):
    _validate_subscription_registered(cmd, CONTAINER_APPS_RP)

    for s in secrets:
        if s:
            parsed = s.split("=")
            if parsed:
                if len(parsed[0]) > MAXIMUM_SECRET_LENGTH and not disable_max_length:
                    raise ValidationError(f"Secret names cannot be longer than {MAXIMUM_SECRET_LENGTH}. "
                                          f"Please shorten {parsed[0]}")

    containerappjob_def = None
    try:
        containerappjob_def = ContainerAppsJobClient.show(cmd=cmd, resource_group_name=resource_group_name, name=name)
    except:
        pass

    if not containerappjob_def:
        raise ResourceNotFoundError("The containerapp job '{}' does not exist".format(name))

    _get_existing_secrets(cmd, resource_group_name, name, containerappjob_def, AppType.ContainerAppJob)
    _add_or_update_secrets(containerappjob_def, parse_secret_flags(secrets))

    try:
        r = ContainerAppsJobClient.create_or_update(
            cmd=cmd, resource_group_name=resource_group_name, name=name, containerapp_job_envelope=containerappjob_def, no_wait=no_wait)
        logger.warning("Containerapp job '{}' executions triggered now will have the added/updated secret.".format(name))
        return r["properties"]["configuration"]["secrets"]
    except Exception as e:
        handle_raw_exception(e)


def enable_dapr(cmd, name, resource_group_name,
                dapr_app_id=None,
                dapr_app_port=None,
                dapr_app_protocol=None,
                dapr_http_read_buffer_size=None,
                dapr_http_max_request_size=None,
                dapr_log_level=None,
                dapr_enable_api_logging=False,
                no_wait=False):
    _validate_subscription_registered(cmd, CONTAINER_APPS_RP)

    containerapp_def = None
    try:
        containerapp_def = ContainerAppClient.show(cmd=cmd, resource_group_name=resource_group_name, name=name)
    except:
        pass

    if not containerapp_def:
        raise ResourceNotFoundError("The containerapp '{}' does not exist".format(name))

    _get_existing_secrets(cmd, resource_group_name, name, containerapp_def)

    if 'configuration' not in containerapp_def['properties']:
        containerapp_def['properties']['configuration'] = {}

    if not safe_get(containerapp_def['properties']['configuration'], 'dapr'):
        containerapp_def['properties']['configuration']['dapr'] = {}

    if dapr_app_id:
        containerapp_def['properties']['configuration']['dapr']['appId'] = dapr_app_id

    if dapr_app_port:
        containerapp_def['properties']['configuration']['dapr']['appPort'] = dapr_app_port

    if dapr_app_protocol:
        containerapp_def['properties']['configuration']['dapr']['appProtocol'] = dapr_app_protocol

    if dapr_http_read_buffer_size:
        containerapp_def['properties']['configuration']['dapr']['httpReadBufferSize'] = dapr_http_read_buffer_size

    if dapr_http_max_request_size:
        containerapp_def['properties']['configuration']['dapr']['httpMaxRequestSize'] = dapr_http_max_request_size

    if dapr_log_level:
        containerapp_def['properties']['configuration']['dapr']['logLevel'] = dapr_log_level

    if dapr_enable_api_logging:
        containerapp_def['properties']['configuration']['dapr']['enableApiLogging'] = dapr_enable_api_logging

    containerapp_def['properties']['configuration']['dapr']['enabled'] = True

    try:
        r = ContainerAppClient.create_or_update(
            cmd=cmd, resource_group_name=resource_group_name, name=name, container_app_envelope=containerapp_def, no_wait=no_wait)
        return r["properties"]['configuration']['dapr']
    except Exception as e:
        handle_raw_exception(e)


def disable_dapr(cmd, name, resource_group_name, no_wait=False):
    _validate_subscription_registered(cmd, CONTAINER_APPS_RP)

    containerapp_def = None
    try:
        containerapp_def = ContainerAppClient.show(cmd=cmd, resource_group_name=resource_group_name, name=name)
    except:
        pass

    if not containerapp_def:
        raise ResourceNotFoundError("The containerapp '{}' does not exist".format(name))

    _get_existing_secrets(cmd, resource_group_name, name, containerapp_def)

    if 'configuration' not in containerapp_def['properties']:
        containerapp_def['properties']['configuration'] = {}

    if 'dapr' not in containerapp_def['properties']['configuration']:
        containerapp_def['properties']['configuration']['dapr'] = {}

    containerapp_def['properties']['configuration']['dapr']['enabled'] = False

    try:
        r = ContainerAppClient.create_or_update(
            cmd=cmd, resource_group_name=resource_group_name, name=name, container_app_envelope=containerapp_def, no_wait=no_wait)
        return r["properties"]['configuration']['dapr']
    except Exception as e:
        handle_raw_exception(e)


def init_dapr_component(cmd, resource_group_name, environment_name):
    _validate_subscription_registered(cmd, CONTAINER_APPS_RP)

    from ._dapr_utils import DaprUtils

    redis_capp_def, _is_redis_created = DaprUtils.create_redis_service_if_not_exists(cmd, resource_group_name, environment_name, DAPR_REDIS_SERVICE_NAME)
    redis_config = DaprUtils.get_redis_configuration(cmd, resource_group_name, DAPR_REDIS_SERVICE_NAME, redis_capp_def)

    redis_password = safe_get(redis_config, DAPR_REDIS_CONFIG_PASSWORD_KEY)
    if redis_password is None:
        raise ValidationError(f"Redis password not found in redis configuration, please check the redis configuration in redis service {DAPR_REDIS_SERVICE_NAME}.")

    redis_port = safe_get(redis_config, DAPR_REDIS_CONFIG_PORT_KEY)
    if redis_port is None:
        raise ValidationError(f"Redis port not found in redis configuration, please check the redis configuration in redis service {DAPR_REDIS_SERVICE_NAME}.")

    # Create the Dapr components
    redis_host = f"{DAPR_REDIS_SERVICE_NAME}:{redis_port}"

    logger.info("Creating the statestore component...")
    statestore_component = DaprUtils.get_dapr_redis_statestore_component(redis_host, redis_password)

    try:
        dapr_statestore_def = DaprComponentClient.create_or_update(cmd, resource_group_name=resource_group_name, environment_name=environment_name, dapr_component_envelope=statestore_component, name=DAPR_COMPONENT_REDIS_STATESTORE_NAME)
    except Exception as e:
        raise ValidationError("Failed to create statestore component, error: {}.".format(e)) from e

    logger.info("Creating the pubsub component...")
    pubsub_component = DaprUtils.get_dapr_redis_pubsub_component(redis_host, redis_password)

    try:
        dapr_pubsub_def = DaprComponentClient.create_or_update(cmd, resource_group_name=resource_group_name, environment_name=environment_name, dapr_component_envelope=pubsub_component, name=DAPR_COMPONENT_REDIS_PUBSUB_NAME)
    except Exception as e:
        raise ValidationError("Failed to create pubsub component, error: {}.".format(e)) from e

    # Remove secrets because we don't want to expose them to the user
    _remove_secret(redis_capp_def, DAPR_REDIS_SECRET_NAME)
    DaprUtils.remove_dapr_metadata_values(dapr_statestore_def)
    DaprUtils.remove_dapr_metadata_values(dapr_pubsub_def)

    return {
        "message": "Successfully initialized components!",
        "resources": {
            "devServices": [redis_capp_def],
            "daprComponents": [dapr_statestore_def, dapr_pubsub_def]
        }
    }


def list_dapr_components(cmd, resource_group_name, environment_name):
    _validate_subscription_registered(cmd, CONTAINER_APPS_RP)

    return DaprComponentClient.list(cmd, resource_group_name, environment_name)


def show_dapr_component(cmd, resource_group_name, dapr_component_name, environment_name):
    _validate_subscription_registered(cmd, CONTAINER_APPS_RP)

    return DaprComponentClient.show(cmd, resource_group_name, environment_name, name=dapr_component_name)


def create_or_update_dapr_component(cmd, resource_group_name, environment_name, dapr_component_name, yaml):
    _validate_subscription_registered(cmd, CONTAINER_APPS_RP)

    yaml_containerapp = load_yaml_file(yaml)
    if type(yaml_containerapp) != dict:  # pylint: disable=unidiomatic-typecheck
        raise ValidationError('Invalid YAML provided. Please see https://aka.ms/azure-container-apps-yaml for a valid containerapps YAML spec.')

    # Deserialize the yaml into a DaprComponent object. Need this since we're not using SDK
    daprcomponent_def = None
    try:
        deserializer = create_deserializer()

        daprcomponent_def = deserializer('DaprComponent', yaml_containerapp)
    except DeserializationError as ex:
        raise ValidationError('Invalid YAML provided. Please see https://aka.ms/azure-container-apps-yaml for a valid containerapps YAML spec.') from ex

    daprcomponent_def = _convert_object_from_snake_to_camel_case(_object_to_dict(daprcomponent_def))

    # Remove "additionalProperties" and read-only attributes that are introduced in the deserialization. Need this since we're not using SDK
    _remove_additional_attributes(daprcomponent_def)
    _remove_dapr_readonly_attributes(daprcomponent_def)

    if not daprcomponent_def["ignoreErrors"]:
        daprcomponent_def["ignoreErrors"] = False

    dapr_component_envelope = {}

    dapr_component_envelope["properties"] = daprcomponent_def

    try:
        r = DaprComponentClient.create_or_update(cmd, resource_group_name=resource_group_name, environment_name=environment_name, dapr_component_envelope=dapr_component_envelope, name=dapr_component_name)
        return r
    except Exception as e:
        handle_raw_exception(e)


def remove_dapr_component(cmd, resource_group_name, dapr_component_name, environment_name):
    _validate_subscription_registered(cmd, CONTAINER_APPS_RP)

    try:
        DaprComponentClient.show(cmd, resource_group_name, environment_name, name=dapr_component_name)
    except Exception as e:
        raise ResourceNotFoundError("Dapr component not found.") from e

    try:
        r = DaprComponentClient.delete(cmd, resource_group_name, environment_name, name=dapr_component_name)
        logger.warning("Dapr componenet successfully deleted.")
        return r
    except Exception as e:
        handle_raw_exception(e)


def list_replicas(cmd, resource_group_name, name, revision=None):
    app = ContainerAppClient.show(cmd, resource_group_name, name)
    if not revision:
        revision = app["properties"]["latestRevisionName"]
    return ContainerAppClient.list_replicas(cmd=cmd,
                                            resource_group_name=resource_group_name,
                                            container_app_name=name,
                                            revision_name=revision)


def get_replica(cmd, resource_group_name, name, replica, revision=None):
    app = ContainerAppClient.show(cmd, resource_group_name, name)
    if not revision:
        revision = app["properties"]["latestRevisionName"]
    return ContainerAppClient.get_replica(cmd=cmd,
                                          resource_group_name=resource_group_name,
                                          container_app_name=name,
                                          revision_name=revision,
                                          replica_name=replica)


def containerapp_ssh(cmd, resource_group_name, name, container=None, revision=None, replica=None, startup_command="sh"):
    if isinstance(startup_command, list):
        startup_command = startup_command[0]  # CLI seems a little buggy when calling a param "--command"

    conn = WebSocketConnection(cmd=cmd, resource_group_name=resource_group_name, name=name, revision=revision,
                               replica=replica, container=container, startup_command=startup_command)

    encodings = [SSH_DEFAULT_ENCODING, SSH_BACKUP_ENCODING]
    reader = threading.Thread(target=read_ssh, args=(conn, encodings))
    reader.daemon = True
    reader.start()

    writer = get_stdin_writer(conn)
    writer.daemon = True
    writer.start()

    logger.warning("Use ctrl + D to exit.")
    while conn.is_connected:
        try:
            time.sleep(0.1)
        except KeyboardInterrupt:
            if conn.is_connected:
                logger.info("Caught KeyboardInterrupt. Sending ctrl+c to server")
                conn.send(SSH_CTRL_C_MSG)


def stream_containerapp_logs(cmd, resource_group_name, name, container=None, revision=None, replica=None, follow=False,
                             tail=None, output_format=None, kind=None):
    if tail:
        if tail < 0 or tail > 300:
            raise ValidationError("--tail must be between 0 and 300.")
    if kind == LOG_TYPE_SYSTEM:
        if container or replica or revision:
            raise MutuallyExclusiveArgumentError("--type: --container, --replica, and --revision not supported for system logs")
        if output_format and output_format != "json":
            raise MutuallyExclusiveArgumentError("--type: only json logs supported for system logs")

    sub = get_subscription_id(cmd.cli_ctx)
    token_response = ContainerAppClient.get_auth_token(cmd, resource_group_name, name)
    token = token_response["properties"]["token"]

    base_url = ContainerAppClient.show(cmd, resource_group_name, name)["properties"]["eventStreamEndpoint"]
    base_url = base_url[:base_url.index("/subscriptions/")]

    if kind == LOG_TYPE_CONSOLE:
        url = (f"{base_url}/subscriptions/{sub}/resourceGroups/{resource_group_name}/containerApps/{name}"
               f"/revisions/{revision}/replicas/{replica}/containers/{container}/logstream")
    else:
        url = f"{base_url}/subscriptions/{sub}/resourceGroups/{resource_group_name}/containerApps/{name}/eventstream"

    logger.info("connecting to : %s", url)
    request_params = {"follow": str(follow).lower(),
                      "output": output_format,
                      "tailLines": tail}
    headers = {"Authorization": f"Bearer {token}"}
    resp = requests.get(url,
                        timeout=None,
                        stream=True,
                        params=request_params,
                        headers=headers)

    if not resp.ok:
        raise ValidationError(f"Got bad status from the logstream API: {resp.status_code}")

    for line in resp.iter_lines():
        if line:
            logger.info("received raw log line: %s", line)
            # these .replaces are needed to display color/quotations properly
            # for some reason the API returns garbled unicode special characters (may need to add more in the future)
            print(line.decode("utf-8").replace("\\u0022", "\u0022").replace("\\u001B", "\u001B").replace("\\u002B", "\u002B").replace("\\u0027", "\u0027"))


def stream_environment_logs(cmd, resource_group_name, name, follow=False, tail=None):
    if tail:
        if tail < 0 or tail > 300:
            raise ValidationError("--tail must be between 0 and 300.")

    env = show_managed_environment(cmd, name, resource_group_name)
    url = safe_get(env, "properties", "eventStreamEndpoint")

    if url is None:
        sub = get_subscription_id(cmd.cli_ctx)
        base_url = f"https://{format_location(env['location'])}.azurecontainerapps.dev"
        url = (f"{base_url}/subscriptions/{sub}/resourceGroups/{resource_group_name}/managedEnvironments/{name}"
               f"/eventstream")

    token_response = ManagedEnvironmentClient.get_auth_token(cmd, resource_group_name, name)
    token = token_response["properties"]["token"]

    logger.info("connecting to : %s", url)
    request_params = {"follow": str(follow).lower(),
                      "tailLines": tail}
    headers = {"Authorization": f"Bearer {token}"}
    resp = requests.get(url,
                        timeout=None,
                        stream=True,
                        params=request_params,
                        headers=headers)

    if not resp.ok:
        ValidationError(f"Got bad status from the logstream API: {resp.status_code}")

    for line in resp.iter_lines():
        if line:
            logger.info("received raw log line: %s", line)
            # these .replaces are needed to display color/quotations properly
            # for some reason the API returns garbled unicode special characters (may need to add more in the future)
            print(line.decode("utf-8").replace("\\u0022", "\u0022").replace("\\u001B", "\u001B").replace("\\u002B", "\u002B").replace("\\u0027", "\u0027"))


def open_containerapp_in_browser(cmd, name, resource_group_name):
    app = ContainerAppClient.show(cmd, resource_group_name, name)
    url = safe_get(app, "properties", "configuration", "ingress", "fqdn")
    if not url:
        raise ValidationError("Could not open in browser: no public URL for this app")
    if not url.startswith("http"):
        url = f"http://{url}"
    open_page_in_browser(url)


def containerapp_up(cmd,
                    name,
                    resource_group_name=None,
                    managed_env=None,
                    location=None,
                    registry_server=None,
                    image=None,
                    source=None,
                    ingress=None,
                    target_port=None,
                    registry_user=None,
                    registry_pass=None,
                    env_vars=None,
                    logs_customer_id=None,
                    logs_key=None,
                    repo=None,
                    token=None,
                    branch=None,
                    browse=False,
                    context_path=None,
                    workload_profile_name=None,
                    service_principal_client_id=None,
                    service_principal_client_secret=None,
                    service_principal_tenant_id=None):
    from ._up_utils import (_validate_up_args, _reformat_image, _get_dockerfile_content, _get_ingress_and_target_port,
                            ResourceGroup, ContainerAppEnvironment, ContainerApp, _get_registry_from_app,
                            _get_registry_details, _create_github_action, _set_up_defaults, up_output,
                            check_env_name_on_rg, get_token, _has_dockerfile)
    from ._github_oauth import cache_github_token
    HELLOWORLD = "mcr.microsoft.com/k8se/quickstart"
    dockerfile = "Dockerfile"  # for now the dockerfile name must be "Dockerfile" (until GH actions API is updated)

    register_provider_if_needed(cmd, CONTAINER_APPS_RP)
    _validate_up_args(cmd, source, image, repo, registry_server)
    validate_container_app_name(name, AppType.ContainerApp.name)
    check_env_name_on_rg(cmd, managed_env, resource_group_name, location)

    image = _reformat_image(source, repo, image)
    token = get_token(cmd, repo, token)

    if image and HELLOWORLD in image.lower():
        ingress = "external" if not ingress else ingress
        target_port = 80 if not target_port else target_port

    if image:
        if ingress and not target_port:
            target_port = 80
            logger.warning("No ingress provided, defaulting to port 80. Try `az containerapp up --ingress %s --target-port <port>` to set a custom port.", ingress)

    if source and not _has_dockerfile(source, dockerfile):
        pass
    else:
        dockerfile_content = _get_dockerfile_content(repo, branch, token, source, context_path, dockerfile)
        ingress, target_port = _get_ingress_and_target_port(ingress, target_port, dockerfile_content)

    resource_group = ResourceGroup(cmd, name=resource_group_name, location=location)
    env = ContainerAppEnvironment(cmd, managed_env, resource_group, location=location, logs_key=logs_key, logs_customer_id=logs_customer_id)
    app = ContainerApp(cmd, name, resource_group, None, image, env, target_port, registry_server, registry_user, registry_pass, env_vars, workload_profile_name, ingress)

    _set_up_defaults(cmd, name, resource_group_name, logs_customer_id, location, resource_group, env, app)

    if app.check_exists():
        if app.get()["properties"]["provisioningState"] == "InProgress":
            raise ValidationError("Containerapp has an existing provisioning in progress. Please wait until provisioning has completed and rerun the command.")

    resource_group.create_if_needed()
    env.create_if_needed(name)

    if source or repo:
        if not registry_server:
            _get_registry_from_app(app, source)  # if the app exists, get the registry
        _get_registry_details(cmd, app, source)  # fetch ACR creds from arguments registry arguments

    app.create_acr_if_needed()

    if source:
        app.run_acr_build(dockerfile, source, quiet=False, build_from_source=not _has_dockerfile(source, dockerfile))

    app.create(no_registry=bool(repo))
    if repo:
        _create_github_action(app, env, service_principal_client_id, service_principal_client_secret,
                              service_principal_tenant_id, branch, token, repo, context_path)
        cache_github_token(cmd, token, repo)

    if browse:
        open_containerapp_in_browser(cmd, app.name, app.resource_group.name)

    up_output(app, no_dockerfile=(source and not _has_dockerfile(source, dockerfile)))


def containerapp_up_logic(cmd, resource_group_name, name, managed_env, image, env_vars, ingress, target_port, registry_server, registry_user, workload_profile_name, registry_pass):
    containerapp_def = None
    try:
        containerapp_def = ContainerAppClient.show(cmd=cmd, resource_group_name=resource_group_name, name=name)
    except:
        pass

    if containerapp_def:
        return update_containerapp_logic(cmd=cmd, name=name, resource_group_name=resource_group_name, image=image, replace_env_vars=env_vars, ingress=ingress, target_port=target_port,
                                         registry_server=registry_server, registry_user=registry_user, registry_pass=registry_pass, workload_profile_name=workload_profile_name, container_name=name)
    return create_containerapp(cmd=cmd, name=name, resource_group_name=resource_group_name, managed_env=managed_env, image=image, env_vars=env_vars, ingress=ingress, target_port=target_port, registry_server=registry_server, registry_user=registry_user, registry_pass=registry_pass, workload_profile_name=workload_profile_name)


def create_managed_certificate(cmd, name, resource_group_name, hostname, validation_method, certificate_name=None):
    if certificate_name and not check_managed_cert_name_availability(cmd, resource_group_name, name, certificate_name):
        raise ValidationError(f"Certificate name '{certificate_name}' is not available.")
    cert_name = certificate_name
    while not cert_name:
        cert_name = generate_randomized_managed_cert_name(hostname, resource_group_name)
        if not check_managed_cert_name_availability(cmd, resource_group_name, name, certificate_name):
            cert_name = None
    certificate_envelop = prepare_managed_certificate_envelop(cmd, name, resource_group_name, hostname, validation_method.upper())
    try:
        r = ManagedEnvironmentClient.create_or_update_managed_certificate(cmd, resource_group_name, name, cert_name, certificate_envelop, True, validation_method.upper() == 'TXT')
        return r
    except Exception as e:
        handle_raw_exception(e)


def list_certificates(cmd, name, resource_group_name, location=None, certificate=None, thumbprint=None, managed_certificates_only=False, private_key_certificates_only=False):
    _validate_subscription_registered(cmd, CONTAINER_APPS_RP)
    if managed_certificates_only and private_key_certificates_only:
        raise MutuallyExclusiveArgumentError("Use either '--managed-certificates-only' or '--private-key-certificates-only'.")
    if managed_certificates_only and thumbprint:
        raise MutuallyExclusiveArgumentError("'--thumbprint' not supported for managed certificates.")

    if certificate and is_valid_resource_id(certificate):
        certificate_name = parse_resource_id(certificate)["resource_name"]
        certificate_type = parse_resource_id(certificate)["resource_type"]
    else:
        certificate_name = certificate
        certificate_type = PRIVATE_CERTIFICATE_RT if private_key_certificates_only or thumbprint else (MANAGED_CERTIFICATE_RT if managed_certificates_only else None)

    if certificate_type == MANAGED_CERTIFICATE_RT:
        return get_managed_certificates(cmd, name, resource_group_name, certificate_name, location)
    if certificate_type == PRIVATE_CERTIFICATE_RT:
        return get_private_certificates(cmd, name, resource_group_name, certificate_name, thumbprint, location)
    managed_certs = get_managed_certificates(cmd, name, resource_group_name, certificate_name, location)
    private_certs = get_private_certificates(cmd, name, resource_group_name, certificate_name, thumbprint, location)
    return managed_certs + private_certs


def get_private_certificates(cmd, name, resource_group_name, certificate_name=None, thumbprint=None, location=None):
    if certificate_name:
        try:
            r = ManagedEnvironmentClient.show_certificate(cmd, resource_group_name, name, certificate_name)
            return [r] if certificate_matches(r, location, thumbprint) else []
        except Exception as e:
            handle_non_404_exception(e)
            return []
    else:
        try:
            r = ManagedEnvironmentClient.list_certificates(cmd, resource_group_name, name)
            return list(filter(lambda c: certificate_matches(c, location, thumbprint), r))
        except Exception as e:
            handle_raw_exception(e)


def get_managed_certificates(cmd, name, resource_group_name, certificate_name=None, location=None):
    if certificate_name:
        try:
            r = ManagedEnvironmentClient.show_managed_certificate(cmd, resource_group_name, name, certificate_name)
            return [r] if certificate_location_matches(r, location) else []
        except Exception as e:
            handle_non_404_exception(e)
            return []
    else:
        try:
            r = ManagedEnvironmentClient.list_managed_certificates(cmd, resource_group_name, name)
            return list(filter(lambda c: certificate_location_matches(c, location), r))
        except Exception as e:
            handle_raw_exception(e)


def upload_certificate(cmd, name, resource_group_name, certificate_file, certificate_name=None, certificate_password=None, location=None, prompt=False):
    _validate_subscription_registered(cmd, CONTAINER_APPS_RP)

    blob, thumbprint = load_cert_file(certificate_file, certificate_password)

    cert_name = None
    if certificate_name:
        name_availability = check_cert_name_availability(cmd, resource_group_name, name, certificate_name)
        if not name_availability["nameAvailable"]:
            if name_availability["reason"] == NAME_ALREADY_EXISTS:
                msg = '{}. If continue with this name, it will be overwritten by the new certificate file.\nOverwrite?'
                overwrite = True
                if prompt:
                    overwrite = prompt_y_n(msg.format(name_availability["message"]))
                else:
                    logger.warning('{}. It will be overwritten by the new certificate file.'.format(name_availability["message"]))
                if overwrite:
                    cert_name = certificate_name
            else:
                raise ValidationError(name_availability["message"])
        else:
            cert_name = certificate_name

    while not cert_name:
        random_name = generate_randomized_cert_name(thumbprint, name, resource_group_name)
        check_result = check_cert_name_availability(cmd, resource_group_name, name, random_name)
        if check_result["nameAvailable"]:
            cert_name = random_name
        elif not check_result["nameAvailable"] and (check_result["reason"] == NAME_INVALID):
            raise ValidationError(check_result["message"])

    certificate = ContainerAppCertificateEnvelopeModel
    certificate["properties"]["password"] = certificate_password
    certificate["properties"]["value"] = blob
    certificate["location"] = location
    if not certificate["location"]:
        try:
            managed_env = ManagedEnvironmentClient.show(cmd, resource_group_name, name)
            certificate["location"] = managed_env["location"]
        except Exception as e:
            handle_raw_exception(e)

    try:
        r = ManagedEnvironmentClient.create_or_update_certificate(cmd, resource_group_name, name, cert_name, certificate)
        return r
    except Exception as e:
        handle_raw_exception(e)


def delete_certificate(cmd, resource_group_name, name, location=None, certificate=None, thumbprint=None):
    _validate_subscription_registered(cmd, CONTAINER_APPS_RP)

    if not certificate and not thumbprint:
        raise RequiredArgumentMissingError('Please specify at least one of parameters: --certificate and --thumbprint')

    cert_type = None
    cert_name = certificate
    if certificate and is_valid_resource_id(certificate):
        cert_type = parse_resource_id(certificate)["resource_type"]
        cert_name = parse_resource_id(certificate)["resource_name"]
    if thumbprint:
        cert_type = PRIVATE_CERTIFICATE_RT

    if cert_type == PRIVATE_CERTIFICATE_RT:
        certs = list_certificates(cmd, name, resource_group_name, location, certificate, thumbprint)
        if len(certs) == 0:
            msg = "'{}'".format(cert_name) if cert_name else "with thumbprint '{}'".format(thumbprint)
            raise ResourceNotFoundError(f"The certificate {msg} does not exist in Container app environment '{name}'.")
        for cert in certs:
            try:
                ManagedEnvironmentClient.delete_certificate(cmd, resource_group_name, name, cert["name"])
                logger.warning('Successfully deleted certificate: %s', cert["name"])
            except Exception as e:
                handle_raw_exception(e)
    elif cert_type == MANAGED_CERTIFICATE_RT:
        try:
            ManagedEnvironmentClient.delete_managed_certificate(cmd, resource_group_name, name, cert_name)
            logger.warning('Successfully deleted certificate: {}'.format(cert_name))
        except Exception as e:
            handle_raw_exception(e)
    else:
        managed_certs = list(filter(lambda c: c["name"] == cert_name, get_managed_certificates(cmd, name, resource_group_name, None, location)))
        private_certs = list(filter(lambda c: c["name"] == cert_name, get_private_certificates(cmd, name, resource_group_name, None, None, location)))
        if len(managed_certs) == 0 and len(private_certs) == 0:
            raise ResourceNotFoundError(f"The certificate '{cert_name}' does not exist in Container app environment '{name}'.")
        if len(managed_certs) > 0 and len(private_certs) > 0:
            raise RequiredArgumentMissingError(f"Found more than one certificates with name '{cert_name}':\n'{managed_certs[0]['id']}',\n'{private_certs[0]['id']}'.\nPlease specify the certificate id using --certificate.")
        try:
            ManagedEnvironmentClient.delete_managed_certificate(cmd, resource_group_name, name, cert_name)
            logger.warning('Successfully deleted certificate: %s', cert_name)
        except Exception as e:
            handle_raw_exception(e)


def upload_ssl(cmd, resource_group_name, name, environment, certificate_file, hostname, certificate_password=None, certificate_name=None, location=None):
    _validate_subscription_registered(cmd, CONTAINER_APPS_RP)

    passed, message = validate_hostname(cmd, resource_group_name, name, hostname)
    if not passed:
        raise ValidationError(message or 'Please configure the DNS records before adding the hostname.')

    custom_domains = get_custom_domains(cmd, resource_group_name, name, location, environment)
    new_custom_domains = list(filter(lambda c: c["name"] != hostname, custom_domains))

    env_name = _get_name(environment)
    logger.warning('Uploading certificate to %s.', env_name)
    if is_valid_resource_id(environment):
        cert = upload_certificate(cmd, env_name, parse_resource_id(environment)["resource_group"], certificate_file, certificate_name, certificate_password, location)
    else:
        cert = upload_certificate(cmd, env_name, resource_group_name, certificate_file, certificate_name, certificate_password, location)
    cert_id = cert["id"]

    new_domain = ContainerAppCustomDomainModel
    new_domain["name"] = hostname
    new_domain["certificateId"] = cert_id
    new_custom_domains.append(new_domain)
    logger.warning('Adding hostname %s and binding to %s.', hostname, name)
    return patch_new_custom_domain(cmd, resource_group_name, name, new_custom_domains)


def bind_hostname(cmd, resource_group_name, name, hostname, thumbprint=None, certificate=None, location=None, environment=None, validation_method=None):
    _validate_subscription_registered(cmd, CONTAINER_APPS_RP)

    if not environment and not certificate:
        raise RequiredArgumentMissingError('Please specify at least one of parameters: --certificate and --environment')
    if certificate and not is_valid_resource_id(certificate) and not environment:
        raise RequiredArgumentMissingError('Please specify the parameter: --environment')

    standardized_hostname = hostname.lower()
    passed, message = validate_hostname(cmd, resource_group_name, name, standardized_hostname)
    if not passed:
        raise ValidationError(message or 'Please configure the DNS records before adding the hostname.')

    env_name = _get_name(environment) if environment else None

    if certificate:
        if is_valid_resource_id(certificate):
            cert_id = certificate
        else:
            certs = list_certificates(cmd, env_name, resource_group_name, location, certificate, thumbprint)
            if len(certs) == 0:
                msg = "'{}' with thumbprint '{}'".format(certificate, thumbprint) if thumbprint else "'{}'".format(certificate)
                raise ResourceNotFoundError(f"The certificate {msg} does not exist in Container app environment '{env_name}'.")
            cert_id = certs[0]["id"]
    elif thumbprint:
        certs = list_certificates(cmd, env_name, resource_group_name, location, certificate, thumbprint)
        if len(certs) == 0:
            raise ResourceNotFoundError(f"The certificate with thumbprint '{thumbprint}' does not exist in Container app environment '{env_name}'.")
        cert_id = certs[0]["id"]
    else:  # look for or create a managed certificate if no certificate info provided
        managed_certs = get_managed_certificates(cmd, env_name, resource_group_name, None, None)
        managed_cert = [cert for cert in managed_certs if cert["properties"]["subjectName"].lower() == standardized_hostname]
        if len(managed_cert) > 0 and managed_cert[0]["properties"]["provisioningState"] in [SUCCEEDED_STATUS, PENDING_STATUS]:
            cert_id = managed_cert[0]["id"]
            cert_name = managed_cert[0]["name"]
        else:
            cert_name = None
            while not cert_name:
                random_name = generate_randomized_managed_cert_name(standardized_hostname, env_name)
                available = check_managed_cert_name_availability(cmd, resource_group_name, env_name, cert_name)
                if available:
                    cert_name = random_name
            logger.warning("Creating managed certificate '%s' for %s.\nIt may take up to 20 minutes to create and issue a managed certificate.", cert_name, standardized_hostname)

            if validation_method is None:
                raise RequiredArgumentMissingError('Please specify the parameter: --validation-method')
            validation = validation_method.upper()
            while validation not in ["TXT", "CNAME", "HTTP"]:
                validation = prompt_str('\nPlease choose one of the following domain validation methods: TXT, CNAME, HTTP\nYour answer: ').upper()

            certificate_envelop = prepare_managed_certificate_envelop(cmd, env_name, resource_group_name, standardized_hostname, validation, location)
            try:
                managed_cert = ManagedEnvironmentClient.create_or_update_managed_certificate(cmd, resource_group_name, env_name, cert_name, certificate_envelop, False, validation == 'TXT')
            except Exception as e:
                handle_raw_exception(e)
            cert_id = managed_cert["id"]

        logger.warning("\nBinding managed certificate '%s' to %s\n", cert_name, standardized_hostname)

    custom_domains = get_custom_domains(cmd, resource_group_name, name, location, environment)
    new_custom_domains = list(filter(lambda c: safe_get(c, "name", default=[]) != standardized_hostname, custom_domains))
    new_domain = ContainerAppCustomDomainModel
    new_domain["name"] = standardized_hostname
    new_domain["certificateId"] = cert_id
    new_custom_domains.append(new_domain)

    return patch_new_custom_domain(cmd, resource_group_name, name, new_custom_domains)


def add_hostname(cmd, resource_group_name, name, hostname, location=None):
    _validate_subscription_registered(cmd, CONTAINER_APPS_RP)
    standardized_hostname = hostname.lower()
    custom_domains = get_custom_domains(cmd, resource_group_name, name, location, None)
    existing_hostname = list(filter(lambda c: safe_get(c, "name", default=[]) == standardized_hostname, custom_domains))
    if len(existing_hostname) > 0:
        raise InvalidArgumentValueError("'{standardized_hostname}' already exists in container app '{name}'.")
    new_domain = ContainerAppCustomDomainModel
    new_domain["name"] = standardized_hostname
    new_domain["bindingType"] = "Disabled"
    custom_domains.append(new_domain)
    return patch_new_custom_domain(cmd, resource_group_name, name, custom_domains)


def list_hostname(cmd, resource_group_name, name, location=None):
    _validate_subscription_registered(cmd, CONTAINER_APPS_RP)

    custom_domains = get_custom_domains(cmd, resource_group_name, name, location)
    return custom_domains


def delete_hostname(cmd, resource_group_name, name, hostname, location=None):
    _validate_subscription_registered(cmd, CONTAINER_APPS_RP)

    custom_domains = get_custom_domains(cmd, resource_group_name, name, location)
    new_custom_domains = list(filter(lambda c: c["name"] != hostname, custom_domains))
    if len(new_custom_domains) == len(custom_domains):
        raise ResourceNotFoundError("The hostname '{}' in Container app '{}' was not found.".format(hostname, name))

    r = patch_new_custom_domain(cmd, resource_group_name, name, new_custom_domains)
    logger.warning('Successfully deleted custom domain: {}'.format(hostname))
    return r


def show_storage(cmd, name, storage_name, resource_group_name):
    _validate_subscription_registered(cmd, CONTAINER_APPS_RP)

    try:
        return StorageClient.show(cmd, resource_group_name, name, storage_name)
    except CLIError as e:
        handle_raw_exception(e)


def list_storage(cmd, name, resource_group_name):
    _validate_subscription_registered(cmd, CONTAINER_APPS_RP)

    try:
        return StorageClient.list(cmd, resource_group_name, name)
    except CLIError as e:
        handle_raw_exception(e)


def create_or_update_storage(cmd, storage_name, resource_group_name, name, azure_file_account_name, azure_file_share_name, azure_file_account_key, access_mode, no_wait=False):  # pylint: disable=redefined-builtin
    _validate_subscription_registered(cmd, CONTAINER_APPS_RP)

    if len(azure_file_share_name) < 3:
        raise ValidationError("File share name must be longer than 2 characters.")

    if len(azure_file_account_name) < 3:
        raise ValidationError("Account name must be longer than 2 characters.")

    r = None

    try:
        r = StorageClient.show(cmd, resource_group_name, name, storage_name)
    except:
        pass

    if r:
        logger.warning("Only AzureFile account keys can be updated. In order to change the AzureFile share name or account name, please delete this storage and create a new one.")

    storage_def = AzureFilePropertiesModel
    storage_def["accountKey"] = azure_file_account_key
    storage_def["accountName"] = azure_file_account_name
    storage_def["shareName"] = azure_file_share_name
    storage_def["accessMode"] = access_mode
    storage_envelope = {}
    storage_envelope["properties"] = {}
    storage_envelope["properties"]["azureFile"] = storage_def

    try:
        return StorageClient.create_or_update(cmd, resource_group_name, name, storage_name, storage_envelope, no_wait)
    except CLIError as e:
        handle_raw_exception(e)


def remove_storage(cmd, storage_name, name, resource_group_name, no_wait=False):
    _validate_subscription_registered(cmd, CONTAINER_APPS_RP)

    try:
        return StorageClient.delete(cmd, resource_group_name, name, storage_name, no_wait)
    except CLIError as e:
        handle_raw_exception(e)


# TODO: Refactor provider code to make it cleaner
def update_aad_settings(cmd, resource_group_name, name,
                        client_id=None, client_secret_setting_name=None,
                        issuer=None, allowed_token_audiences=None, client_secret=None,
                        client_secret_certificate_thumbprint=None,
                        client_secret_certificate_san=None,
                        client_secret_certificate_issuer=None,
                        yes=False, tenant_id=None):
    try:
        show_ingress(cmd, name, resource_group_name)
    except Exception as e:
        raise ValidationError("Authentication requires ingress to be enabled for your containerapp.") from e

    if client_secret is not None and client_secret_setting_name is not None:
        raise ArgumentUsageError('Usage Error: --client-secret and --client-secret-setting-name cannot both be '
                                 'configured to non empty strings')

    if client_secret_setting_name is not None and client_secret_certificate_thumbprint is not None:
        raise ArgumentUsageError('Usage Error: --client-secret-setting-name and --thumbprint cannot both be '
                                 'configured to non empty strings')

    if client_secret is not None and client_secret_certificate_thumbprint is not None:
        raise ArgumentUsageError('Usage Error: --client-secret and --thumbprint cannot both be '
                                 'configured to non empty strings')

    if client_secret is not None and client_secret_certificate_san is not None:
        raise ArgumentUsageError('Usage Error: --client-secret and --san cannot both be '
                                 'configured to non empty strings')

    if client_secret_setting_name is not None and client_secret_certificate_san is not None:
        raise ArgumentUsageError('Usage Error: --client-secret-setting-name and --san cannot both be '
                                 'configured to non empty strings')

    if client_secret_certificate_thumbprint is not None and client_secret_certificate_san is not None:
        raise ArgumentUsageError('Usage Error: --thumbprint and --san cannot both be '
                                 'configured to non empty strings')

    if ((client_secret_certificate_san is not None and client_secret_certificate_issuer is None) or
            (client_secret_certificate_san is None and client_secret_certificate_issuer is not None)):
        raise ArgumentUsageError('Usage Error: --san and --certificate-issuer must both be '
                                 'configured to non empty strings')

    if issuer is not None and (tenant_id is not None):
        raise ArgumentUsageError('Usage Error: --issuer and --tenant-id cannot be configured '
                                 'to non empty strings at the same time.')

    is_new_aad_app = False
    existing_auth = {}
    try:
        existing_auth = AuthClient.get(cmd=cmd, resource_group_name=resource_group_name, container_app_name=name, auth_config_name="current")["properties"]
    except:
        existing_auth = {}
        existing_auth["platform"] = {}
        existing_auth["platform"]["enabled"] = True
        existing_auth["globalValidation"] = {}
        existing_auth["login"] = {}

    registration = {}
    validation = {}
    if "identityProviders" not in existing_auth:
        existing_auth["identityProviders"] = {}
    if "azureActiveDirectory" not in existing_auth["identityProviders"]:
        existing_auth["identityProviders"]["azureActiveDirectory"] = {}
        is_new_aad_app = True

    if is_new_aad_app and issuer is None and tenant_id is None:
        raise ArgumentUsageError('Usage Error: Either --issuer or --tenant-id must be specified when configuring the '
                                 'Microsoft auth registration.')

    if client_secret is not None and not yes:
        msg = 'Configuring --client-secret will add a secret to the containerapp. Are you sure you want to continue?'
        if not prompt_y_n(msg, default="n"):
            raise ArgumentUsageError('Usage Error: --client-secret cannot be used without agreeing to add secret '
                                     'to the containerapp.')

    openid_issuer = issuer
    if openid_issuer is None:
        # cmd.cli_ctx.cloud resolves to whichever cloud the customer is currently logged into
        authority = cmd.cli_ctx.cloud.endpoints.active_directory

        if tenant_id is not None:
            openid_issuer = authority + "/" + tenant_id + "/v2.0"

    registration = {}
    validation = {}
    if "identityProviders" not in existing_auth:
        existing_auth["identityProviders"] = {}
    if "azureActiveDirectory" not in existing_auth["identityProviders"]:
        existing_auth["identityProviders"]["azureActiveDirectory"] = {}
    if (client_id is not None or client_secret is not None or
            client_secret_setting_name is not None or openid_issuer is not None or
            client_secret_certificate_thumbprint is not None or
            client_secret_certificate_san is not None or
            client_secret_certificate_issuer is not None):
        if "registration" not in existing_auth["identityProviders"]["azureActiveDirectory"]:
            existing_auth["identityProviders"]["azureActiveDirectory"]["registration"] = {}
        registration = existing_auth["identityProviders"]["azureActiveDirectory"]["registration"]
    if allowed_token_audiences is not None:
        if "validation" not in existing_auth["identityProviders"]["azureActiveDirectory"]:
            existing_auth["identityProviders"]["azureActiveDirectory"]["validation"] = {}
        validation = existing_auth["identityProviders"]["azureActiveDirectory"]["validation"]

    if client_id is not None:
        registration["clientId"] = client_id
    if client_secret_setting_name is not None:
        registration["clientSecretSettingName"] = client_secret_setting_name
    if client_secret is not None:
        registration["clientSecretSettingName"] = MICROSOFT_SECRET_SETTING_NAME
        set_secrets(cmd, name, resource_group_name, secrets=[f"{MICROSOFT_SECRET_SETTING_NAME}={client_secret}"], no_wait=True, disable_max_length=True)
    if client_secret_setting_name is not None or client_secret is not None:
        fields = ["clientSecretCertificateThumbprint", "clientSecretCertificateSubjectAlternativeName", "clientSecretCertificateIssuer"]
        for field in [f for f in fields if registration.get(f)]:
            registration[field] = None
    if client_secret_certificate_thumbprint is not None:
        registration["clientSecretCertificateThumbprint"] = client_secret_certificate_thumbprint
        fields = ["clientSecretSettingName", "clientSecretCertificateSubjectAlternativeName", "clientSecretCertificateIssuer"]
        for field in [f for f in fields if registration.get(f)]:
            registration[field] = None
    if client_secret_certificate_san is not None:
        registration["clientSecretCertificateSubjectAlternativeName"] = client_secret_certificate_san
    if client_secret_certificate_issuer is not None:
        registration["clientSecretCertificateIssuer"] = client_secret_certificate_issuer
    if client_secret_certificate_san is not None and client_secret_certificate_issuer is not None:
        if "clientSecretSettingName" in registration:
            registration["clientSecretSettingName"] = None
        if "clientSecretCertificateThumbprint" in registration:
            registration["clientSecretCertificateThumbprint"] = None
    if openid_issuer is not None:
        registration["openIdIssuer"] = openid_issuer
    if allowed_token_audiences is not None:
        validation["allowedAudiences"] = allowed_token_audiences.split(",")
        existing_auth["identityProviders"]["azureActiveDirectory"]["validation"] = validation
    if (client_id is not None or client_secret is not None or
            client_secret_setting_name is not None or issuer is not None or
            client_secret_certificate_thumbprint is not None or
            client_secret_certificate_san is not None or
            client_secret_certificate_issuer is not None):
        existing_auth["identityProviders"]["azureActiveDirectory"]["registration"] = registration

    try:
        updated_auth_settings = AuthClient.create_or_update(cmd=cmd, resource_group_name=resource_group_name, container_app_name=name, auth_config_name="current", auth_config_envelope=existing_auth)["properties"]
        return updated_auth_settings["identityProviders"]["azureActiveDirectory"]
    except Exception as e:
        handle_raw_exception(e)


def get_aad_settings(cmd, resource_group_name, name):
    auth_settings = {}
    try:
        auth_settings = AuthClient.get(cmd=cmd, resource_group_name=resource_group_name, container_app_name=name, auth_config_name="current")["properties"]
    except:
        pass
    if "identityProviders" not in auth_settings:
        return {}
    if "azureActiveDirectory" not in auth_settings["identityProviders"]:
        return {}
    return auth_settings["identityProviders"]["azureActiveDirectory"]


def get_facebook_settings(cmd, resource_group_name, name):
    auth_settings = {}
    try:
        auth_settings = AuthClient.get(cmd=cmd, resource_group_name=resource_group_name, container_app_name=name, auth_config_name="current")["properties"]
    except:
        pass
    if "identityProviders" not in auth_settings:
        return {}
    if "facebook" not in auth_settings["identityProviders"]:
        return {}
    return auth_settings["identityProviders"]["facebook"]


def update_facebook_settings(cmd, resource_group_name, name,
                             app_id=None, app_secret_setting_name=None,
                             graph_api_version=None, scopes=None, app_secret=None, yes=False):
    try:
        show_ingress(cmd, name, resource_group_name)
    except Exception as e:
        raise ValidationError("Authentication requires ingress to be enabled for your containerapp.") from e

    if app_secret is not None and app_secret_setting_name is not None:
        raise ArgumentUsageError('Usage Error: --app-secret and --app-secret-setting-name cannot both be configured '
                                 'to non empty strings')

    if app_secret is not None and not yes:
        msg = 'Configuring --client-secret will add a secret to the containerapp. Are you sure you want to continue?'
        if not prompt_y_n(msg, default="n"):
            raise ArgumentUsageError('Usage Error: --client-secret cannot be used without agreeing to add secret '
                                     'to the containerapp.')

    existing_auth = {}
    try:
        existing_auth = AuthClient.get(cmd=cmd, resource_group_name=resource_group_name, container_app_name=name, auth_config_name="current")["properties"]
    except:
        existing_auth = {}
        existing_auth["platform"] = {}
        existing_auth["platform"]["enabled"] = True
        existing_auth["globalValidation"] = {}
        existing_auth["login"] = {}

    registration = {}
    if "identityProviders" not in existing_auth:
        existing_auth["identityProviders"] = {}
    if "facebook" not in existing_auth["identityProviders"]:
        existing_auth["identityProviders"]["facebook"] = {}
    if app_id is not None or app_secret is not None or app_secret_setting_name is not None:
        if "registration" not in existing_auth["identityProviders"]["facebook"]:
            existing_auth["identityProviders"]["facebook"]["registration"] = {}
        registration = existing_auth["identityProviders"]["facebook"]["registration"]
    if scopes is not None:
        if "login" not in existing_auth["identityProviders"]["facebook"]:
            existing_auth["identityProviders"]["facebook"]["login"] = {}

    if app_id is not None:
        registration["appId"] = app_id
    if app_secret_setting_name is not None:
        registration["appSecretSettingName"] = app_secret_setting_name
    if app_secret is not None:
        registration["appSecretSettingName"] = FACEBOOK_SECRET_SETTING_NAME
        set_secrets(cmd, name, resource_group_name, secrets=[f"{FACEBOOK_SECRET_SETTING_NAME}={app_secret}"], no_wait=True, disable_max_length=True)
    if graph_api_version is not None:
        existing_auth["identityProviders"]["facebook"]["graphApiVersion"] = graph_api_version
    if scopes is not None:
        existing_auth["identityProviders"]["facebook"]["login"]["scopes"] = scopes.split(",")
    if app_id is not None or app_secret is not None or app_secret_setting_name is not None:
        existing_auth["identityProviders"]["facebook"]["registration"] = registration

    try:
        updated_auth_settings = AuthClient.create_or_update(cmd=cmd, resource_group_name=resource_group_name, container_app_name=name, auth_config_name="current", auth_config_envelope=existing_auth)["properties"]
        return updated_auth_settings["identityProviders"]["facebook"]
    except Exception as e:
        handle_raw_exception(e)


def get_github_settings(cmd, resource_group_name, name):
    auth_settings = {}
    try:
        auth_settings = AuthClient.get(cmd=cmd, resource_group_name=resource_group_name, container_app_name=name, auth_config_name="current")["properties"]
    except:
        pass
    if "identityProviders" not in auth_settings:
        return {}
    if "gitHub" not in auth_settings["identityProviders"]:
        return {}
    return auth_settings["identityProviders"]["gitHub"]


def update_github_settings(cmd, resource_group_name, name,
                           client_id=None, client_secret_setting_name=None,
                           scopes=None, client_secret=None, yes=False):
    try:
        show_ingress(cmd, name, resource_group_name)
    except Exception as e:
        raise ValidationError("Authentication requires ingress to be enabled for your containerapp.") from e

    if client_secret is not None and client_secret_setting_name is not None:
        raise ArgumentUsageError('Usage Error: --client-secret and --client-secret-setting-name cannot '
                                 'both be configured to non empty strings')

    if client_secret is not None and not yes:
        msg = 'Configuring --client-secret will add a secret to the containerapp. Are you sure you want to continue?'
        if not prompt_y_n(msg, default="n"):
            raise ArgumentUsageError('Usage Error: --client-secret cannot be used without agreeing to add secret '
                                     'to the containerapp.')

    existing_auth = {}
    try:
        existing_auth = AuthClient.get(cmd=cmd, resource_group_name=resource_group_name, container_app_name=name, auth_config_name="current")["properties"]
    except:
        existing_auth = {}
        existing_auth["platform"] = {}
        existing_auth["platform"]["enabled"] = True
        existing_auth["globalValidation"] = {}
        existing_auth["login"] = {}

    registration = {}
    if "identityProviders" not in existing_auth:
        existing_auth["identityProviders"] = {}
    if "gitHub" not in existing_auth["identityProviders"]:
        existing_auth["identityProviders"]["gitHub"] = {}
    if client_id is not None or client_secret is not None or client_secret_setting_name is not None:
        if "registration" not in existing_auth["identityProviders"]["gitHub"]:
            existing_auth["identityProviders"]["gitHub"]["registration"] = {}
        registration = existing_auth["identityProviders"]["gitHub"]["registration"]
    if scopes is not None:
        if "login" not in existing_auth["identityProviders"]["gitHub"]:
            existing_auth["identityProviders"]["gitHub"]["login"] = {}

    if client_id is not None:
        registration["clientId"] = client_id
    if client_secret_setting_name is not None:
        registration["clientSecretSettingName"] = client_secret_setting_name
    if client_secret is not None:
        registration["clientSecretSettingName"] = GITHUB_SECRET_SETTING_NAME
        set_secrets(cmd, name, resource_group_name, secrets=[f"{GITHUB_SECRET_SETTING_NAME}={client_secret}"], no_wait=True, disable_max_length=True)
    if scopes is not None:
        existing_auth["identityProviders"]["gitHub"]["login"]["scopes"] = scopes.split(",")
    if client_id is not None or client_secret is not None or client_secret_setting_name is not None:
        existing_auth["identityProviders"]["gitHub"]["registration"] = registration

    try:
        updated_auth_settings = AuthClient.create_or_update(cmd=cmd, resource_group_name=resource_group_name, container_app_name=name, auth_config_name="current", auth_config_envelope=existing_auth)["properties"]
        return updated_auth_settings["identityProviders"]["gitHub"]
    except Exception as e:
        handle_raw_exception(e)


def get_google_settings(cmd, resource_group_name, name):
    auth_settings = {}
    try:
        auth_settings = AuthClient.get(cmd=cmd, resource_group_name=resource_group_name, container_app_name=name, auth_config_name="current")["properties"]
    except:
        pass
    if "identityProviders" not in auth_settings:
        return {}
    if "google" not in auth_settings["identityProviders"]:
        return {}
    return auth_settings["identityProviders"]["google"]


def update_google_settings(cmd, resource_group_name, name,
                           client_id=None, client_secret_setting_name=None,
                           scopes=None, allowed_token_audiences=None, client_secret=None, yes=False):
    try:
        show_ingress(cmd, name, resource_group_name)
    except Exception as e:
        raise ValidationError("Authentication requires ingress to be enabled for your containerapp.") from e

    if client_secret is not None and client_secret_setting_name is not None:
        raise ArgumentUsageError('Usage Error: --client-secret and --client-secret-setting-name cannot '
                                 'both be configured to non empty strings')

    if client_secret is not None and not yes:
        msg = 'Configuring --client-secret will add a secret to the containerapp. Are you sure you want to continue?'
        if not prompt_y_n(msg, default="n"):
            raise ArgumentUsageError('Usage Error: --client-secret cannot be used without agreeing to add secret '
                                     'to the containerapp.')

    existing_auth = {}
    try:
        existing_auth = AuthClient.get(cmd=cmd, resource_group_name=resource_group_name, container_app_name=name, auth_config_name="current")["properties"]
    except:
        existing_auth = {}
        existing_auth["platform"] = {}
        existing_auth["platform"]["enabled"] = True
        existing_auth["globalValidation"] = {}
        existing_auth["login"] = {}

    registration = {}
    validation = {}
    if "identityProviders" not in existing_auth:
        existing_auth["identityProviders"] = {}
    if "google" not in existing_auth["identityProviders"]:
        existing_auth["identityProviders"]["google"] = {}
    if client_id is not None or client_secret is not None or client_secret_setting_name is not None:
        if "registration" not in existing_auth["identityProviders"]["google"]:
            existing_auth["identityProviders"]["google"]["registration"] = {}
        registration = existing_auth["identityProviders"]["google"]["registration"]
    if scopes is not None:
        if "login" not in existing_auth["identityProviders"]["google"]:
            existing_auth["identityProviders"]["google"]["login"] = {}
    if allowed_token_audiences is not None:
        if "validation" not in existing_auth["identityProviders"]["google"]:
            existing_auth["identityProviders"]["google"]["validation"] = {}

    if client_id is not None:
        registration["clientId"] = client_id
    if client_secret_setting_name is not None:
        registration["clientSecretSettingName"] = client_secret_setting_name
    if client_secret is not None:
        registration["clientSecretSettingName"] = GOOGLE_SECRET_SETTING_NAME
        set_secrets(cmd, name, resource_group_name, secrets=[f"{GOOGLE_SECRET_SETTING_NAME}={client_secret}"], no_wait=True, disable_max_length=True)
    if scopes is not None:
        existing_auth["identityProviders"]["google"]["login"]["scopes"] = scopes.split(",")
    if allowed_token_audiences is not None:
        validation["allowedAudiences"] = allowed_token_audiences.split(",")
        existing_auth["identityProviders"]["google"]["validation"] = validation
    if client_id is not None or client_secret is not None or client_secret_setting_name is not None:
        existing_auth["identityProviders"]["google"]["registration"] = registration

    try:
        updated_auth_settings = AuthClient.create_or_update(cmd=cmd, resource_group_name=resource_group_name, container_app_name=name, auth_config_name="current", auth_config_envelope=existing_auth)["properties"]
        return updated_auth_settings["identityProviders"]["google"]
    except Exception as e:
        handle_raw_exception(e)


def get_twitter_settings(cmd, resource_group_name, name):
    auth_settings = {}
    try:
        auth_settings = AuthClient.get(cmd=cmd, resource_group_name=resource_group_name, container_app_name=name, auth_config_name="current")["properties"]
    except:
        pass
    if "identityProviders" not in auth_settings:
        return {}
    if "twitter" not in auth_settings["identityProviders"]:
        return {}
    return auth_settings["identityProviders"]["twitter"]


def update_twitter_settings(cmd, resource_group_name, name,
                            consumer_key=None, consumer_secret_setting_name=None,
                            consumer_secret=None, yes=False):
    try:
        show_ingress(cmd, name, resource_group_name)
    except Exception as e:
        raise ValidationError("Authentication requires ingress to be enabled for your containerapp.") from e

    if consumer_secret is not None and consumer_secret_setting_name is not None:
        raise ArgumentUsageError('Usage Error: --consumer-secret and --consumer-secret-setting-name cannot '
                                 'both be configured to non empty strings')

    if consumer_secret is not None and not yes:
        msg = 'Configuring --client-secret will add a secret to the containerapp. Are you sure you want to continue?'
        if not prompt_y_n(msg, default="n"):
            raise ArgumentUsageError('Usage Error: --client-secret cannot be used without agreeing to add secret '
                                     'to the containerapp.')

    existing_auth = {}
    try:
        existing_auth = AuthClient.get(cmd=cmd, resource_group_name=resource_group_name, container_app_name=name, auth_config_name="current")["properties"]
    except:
        existing_auth = {}
        existing_auth["platform"] = {}
        existing_auth["platform"]["enabled"] = True
        existing_auth["globalValidation"] = {}
        existing_auth["login"] = {}

    registration = {}
    if "identityProviders" not in existing_auth:
        existing_auth["identityProviders"] = {}
    if "twitter" not in existing_auth["identityProviders"]:
        existing_auth["identityProviders"]["twitter"] = {}
    if consumer_key is not None or consumer_secret is not None or consumer_secret_setting_name is not None:
        if "registration" not in existing_auth["identityProviders"]["twitter"]:
            existing_auth["identityProviders"]["twitter"]["registration"] = {}
        registration = existing_auth["identityProviders"]["twitter"]["registration"]

    if consumer_key is not None:
        registration["consumerKey"] = consumer_key
    if consumer_secret_setting_name is not None:
        registration["consumerSecretSettingName"] = consumer_secret_setting_name
    if consumer_secret is not None:
        registration["consumerSecretSettingName"] = TWITTER_SECRET_SETTING_NAME
        set_secrets(cmd, name, resource_group_name, secrets=[f"{TWITTER_SECRET_SETTING_NAME}={consumer_secret}"], no_wait=True, disable_max_length=True)
    if consumer_key is not None or consumer_secret is not None or consumer_secret_setting_name is not None:
        existing_auth["identityProviders"]["twitter"]["registration"] = registration
    try:
        updated_auth_settings = AuthClient.create_or_update(cmd=cmd, resource_group_name=resource_group_name, container_app_name=name, auth_config_name="current", auth_config_envelope=existing_auth)["properties"]
        return updated_auth_settings["identityProviders"]["twitter"]
    except Exception as e:
        handle_raw_exception(e)


def get_apple_settings(cmd, resource_group_name, name):
    auth_settings = {}
    try:
        auth_settings = AuthClient.get(cmd=cmd, resource_group_name=resource_group_name, container_app_name=name, auth_config_name="current")["properties"]
    except:
        pass
    if "identityProviders" not in auth_settings:
        return {}
    if "apple" not in auth_settings["identityProviders"]:
        return {}
    return auth_settings["identityProviders"]["apple"]


def update_apple_settings(cmd, resource_group_name, name,
                          client_id=None, client_secret_setting_name=None,
                          scopes=None, client_secret=None, yes=False):
    try:
        show_ingress(cmd, name, resource_group_name)
    except Exception as e:
        raise ValidationError("Authentication requires ingress to be enabled for your containerapp.") from e

    if client_secret is not None and client_secret_setting_name is not None:
        raise ArgumentUsageError('Usage Error: --client-secret and --client-secret-setting-name '
                                 'cannot both be configured to non empty strings')

    if client_secret is not None and not yes:
        msg = 'Configuring --client-secret will add a secret to the containerapp. Are you sure you want to continue?'
        if not prompt_y_n(msg, default="n"):
            raise ArgumentUsageError('Usage Error: --client-secret cannot be used without agreeing to add secret '
                                     'to the containerapp.')

    existing_auth = {}
    try:
        existing_auth = AuthClient.get(cmd=cmd, resource_group_name=resource_group_name, container_app_name=name, auth_config_name="current")["properties"]
    except:
        existing_auth = {}
        existing_auth["platform"] = {}
        existing_auth["platform"]["enabled"] = True
        existing_auth["globalValidation"] = {}
        existing_auth["login"] = {}

    registration = {}
    if "identityProviders" not in existing_auth:
        existing_auth["identityProviders"] = {}
    if "apple" not in existing_auth["identityProviders"]:
        existing_auth["identityProviders"]["apple"] = {}
    if client_id is not None or client_secret is not None or client_secret_setting_name is not None:
        if "registration" not in existing_auth["identityProviders"]["apple"]:
            existing_auth["identityProviders"]["apple"]["registration"] = {}
        registration = existing_auth["identityProviders"]["apple"]["registration"]
    if scopes is not None:
        if "login" not in existing_auth["identityProviders"]["apple"]:
            existing_auth["identityProviders"]["apple"]["login"] = {}

    if client_id is not None:
        registration["clientId"] = client_id
    if client_secret_setting_name is not None:
        registration["clientSecretSettingName"] = client_secret_setting_name
    if client_secret is not None:
        registration["clientSecretSettingName"] = APPLE_SECRET_SETTING_NAME
        set_secrets(cmd, name, resource_group_name, secrets=[f"{APPLE_SECRET_SETTING_NAME}={client_secret}"], no_wait=True, disable_max_length=True)
    if scopes is not None:
        existing_auth["identityProviders"]["apple"]["login"]["scopes"] = scopes.split(",")
    if client_id is not None or client_secret is not None or client_secret_setting_name is not None:
        existing_auth["identityProviders"]["apple"]["registration"] = registration

    try:
        updated_auth_settings = AuthClient.create_or_update(cmd=cmd, resource_group_name=resource_group_name, container_app_name=name, auth_config_name="current", auth_config_envelope=existing_auth)["properties"]
        return updated_auth_settings["identityProviders"]["apple"]
    except Exception as e:
        handle_raw_exception(e)


def get_openid_connect_provider_settings(cmd, resource_group_name, name, provider_name):
    auth_settings = {}
    try:
        auth_settings = AuthClient.get(cmd=cmd, resource_group_name=resource_group_name, container_app_name=name, auth_config_name="current")["properties"]
    except:
        pass
    if "identityProviders" not in auth_settings:
        raise ArgumentUsageError('Usage Error: The following custom OpenID Connect provider '
                                 'has not been configured: ' + provider_name)
    if "customOpenIdConnectProviders" not in auth_settings["identityProviders"]:
        raise ArgumentUsageError('Usage Error: The following custom OpenID Connect provider '
                                 'has not been configured: ' + provider_name)
    if provider_name not in auth_settings["identityProviders"]["customOpenIdConnectProviders"]:
        raise ArgumentUsageError('Usage Error: The following custom OpenID Connect provider '
                                 'has not been configured: ' + provider_name)
    return auth_settings["identityProviders"]["customOpenIdConnectProviders"][provider_name]


def add_openid_connect_provider_settings(cmd, resource_group_name, name, provider_name,
                                         client_id=None, client_secret_setting_name=None,
                                         openid_configuration=None, scopes=None,
                                         client_secret=None, yes=False):
    from ._utils import get_oidc_client_setting_app_setting_name
    try:
        show_ingress(cmd, name, resource_group_name)
    except Exception as e:
        raise ValidationError("Authentication requires ingress to be enabled for your containerapp.") from e

    if client_secret is not None and not yes:
        msg = 'Configuring --client-secret will add a secret to the containerapp. Are you sure you want to continue?'
        if not prompt_y_n(msg, default="n"):
            raise ArgumentUsageError('Usage Error: --client-secret cannot be used without agreeing to add secret '
                                     'to the containerapp.')

    auth_settings = {}
    try:
        auth_settings = AuthClient.get(cmd=cmd, resource_group_name=resource_group_name, container_app_name=name, auth_config_name="current")["properties"]
    except:
        auth_settings = {}
        auth_settings["platform"] = {}
        auth_settings["platform"]["enabled"] = True
        auth_settings["globalValidation"] = {}
        auth_settings["login"] = {}

    if "identityProviders" not in auth_settings:
        auth_settings["identityProviders"] = {}
    if "customOpenIdConnectProviders" not in auth_settings["identityProviders"]:
        auth_settings["identityProviders"]["customOpenIdConnectProviders"] = {}
    if provider_name in auth_settings["identityProviders"]["customOpenIdConnectProviders"]:
        raise ArgumentUsageError('Usage Error: The following custom OpenID Connect provider has already been '
                                 'configured: ' + provider_name + '. Please use `az containerapp auth oidc update` to '
                                 'update the provider.')

    final_client_secret_setting_name = client_secret_setting_name
    if client_secret is not None:
        final_client_secret_setting_name = get_oidc_client_setting_app_setting_name(provider_name)
        set_secrets(cmd, name, resource_group_name, secrets=[f"{final_client_secret_setting_name}={client_secret}"], no_wait=True, disable_max_length=True)

    auth_settings["identityProviders"]["customOpenIdConnectProviders"][provider_name] = {
        "registration": {
            "clientId": client_id,
            "clientCredential": {
                "clientSecretSettingName": final_client_secret_setting_name
            },
            "openIdConnectConfiguration": {
                "wellKnownOpenIdConfiguration": openid_configuration
            }
        }
    }
    login = {}
    if scopes is not None:
        login["scopes"] = scopes.split(',')
    else:
        login["scopes"] = ["openid"]

    auth_settings["identityProviders"]["customOpenIdConnectProviders"][provider_name]["login"] = login

    try:
        updated_auth_settings = AuthClient.create_or_update(cmd=cmd, resource_group_name=resource_group_name, container_app_name=name, auth_config_name="current", auth_config_envelope=auth_settings)["properties"]
        return updated_auth_settings["identityProviders"]["customOpenIdConnectProviders"][provider_name]
    except Exception as e:
        handle_raw_exception(e)


def update_openid_connect_provider_settings(cmd, resource_group_name, name, provider_name,
                                            client_id=None, client_secret_setting_name=None,
                                            openid_configuration=None, scopes=None,
                                            client_secret=None, yes=False):
    from ._utils import get_oidc_client_setting_app_setting_name
    try:
        show_ingress(cmd, name, resource_group_name)
    except Exception as e:
        raise ValidationError("Authentication requires ingress to be enabled for your containerapp.") from e

    if client_secret is not None and not yes:
        msg = 'Configuring --client-secret will add a secret to the containerapp. Are you sure you want to continue?'
        if not prompt_y_n(msg, default="n"):
            raise ArgumentUsageError('Usage Error: --client-secret cannot be used without agreeing to add secret '
                                     'to the containerapp.')

    auth_settings = {}
    try:
        auth_settings = AuthClient.get(cmd=cmd, resource_group_name=resource_group_name, container_app_name=name, auth_config_name="current")["properties"]
    except:
        auth_settings = {}
        auth_settings["platform"] = {}
        auth_settings["platform"]["enabled"] = True
        auth_settings["globalValidation"] = {}
        auth_settings["login"] = {}

    if "identityProviders" not in auth_settings:
        raise ArgumentUsageError('Usage Error: The following custom OpenID Connect provider '
                                 'has not been configured: ' + provider_name)
    if "customOpenIdConnectProviders" not in auth_settings["identityProviders"]:
        raise ArgumentUsageError('Usage Error: The following custom OpenID Connect provider '
                                 'has not been configured: ' + provider_name)
    if provider_name not in auth_settings["identityProviders"]["customOpenIdConnectProviders"]:
        raise ArgumentUsageError('Usage Error: The following custom OpenID Connect provider '
                                 'has not been configured: ' + provider_name)

    custom_open_id_connect_providers = auth_settings["identityProviders"]["customOpenIdConnectProviders"]
    registration = {}
    if client_id is not None or client_secret_setting_name is not None or openid_configuration is not None:
        if "registration" not in custom_open_id_connect_providers[provider_name]:
            custom_open_id_connect_providers[provider_name]["registration"] = {}
        registration = custom_open_id_connect_providers[provider_name]["registration"]

    if client_secret_setting_name is not None or client_secret is not None:
        if "clientCredential" not in custom_open_id_connect_providers[provider_name]["registration"]:
            custom_open_id_connect_providers[provider_name]["registration"]["clientCredential"] = {}

    if openid_configuration is not None:
        if "openIdConnectConfiguration" not in custom_open_id_connect_providers[provider_name]["registration"]:
            custom_open_id_connect_providers[provider_name]["registration"]["openIdConnectConfiguration"] = {}

    if scopes is not None:
        if "login" not in auth_settings["identityProviders"]["customOpenIdConnectProviders"][provider_name]:
            custom_open_id_connect_providers[provider_name]["login"] = {}

    if client_id is not None:
        registration["clientId"] = client_id
    if client_secret_setting_name is not None:
        registration["clientCredential"]["clientSecretSettingName"] = client_secret_setting_name
    if client_secret is not None:
        final_client_secret_setting_name = get_oidc_client_setting_app_setting_name(provider_name)
        registration["clientSecretSettingName"] = final_client_secret_setting_name
        set_secrets(cmd, name, resource_group_name, secrets=[f"{final_client_secret_setting_name}={client_secret}"], no_wait=True, disable_max_length=True)
    if openid_configuration is not None:
        registration["openIdConnectConfiguration"]["wellKnownOpenIdConfiguration"] = openid_configuration
    if scopes is not None:
        custom_open_id_connect_providers[provider_name]["login"]["scopes"] = scopes.split(",")
    if client_id is not None or client_secret_setting_name is not None or openid_configuration is not None:
        custom_open_id_connect_providers[provider_name]["registration"] = registration
    auth_settings["identityProviders"]["customOpenIdConnectProviders"] = custom_open_id_connect_providers

    try:
        updated_auth_settings = AuthClient.create_or_update(cmd=cmd, resource_group_name=resource_group_name, container_app_name=name, auth_config_name="current", auth_config_envelope=auth_settings)["properties"]
        return updated_auth_settings["identityProviders"]["customOpenIdConnectProviders"][provider_name]
    except Exception as e:
        handle_raw_exception(e)


def remove_openid_connect_provider_settings(cmd, resource_group_name, name, provider_name):
    auth_settings = {}
    try:
        auth_settings = AuthClient.get(cmd=cmd, resource_group_name=resource_group_name, container_app_name=name, auth_config_name="current")["properties"]
    except:
        pass
    if "identityProviders" not in auth_settings:
        raise ArgumentUsageError('Usage Error: The following custom OpenID Connect provider '
                                 'has not been configured: ' + provider_name)
    if "customOpenIdConnectProviders" not in auth_settings["identityProviders"]:
        raise ArgumentUsageError('Usage Error: The following custom OpenID Connect provider '
                                 'has not been configured: ' + provider_name)
    if provider_name not in auth_settings["identityProviders"]["customOpenIdConnectProviders"]:
        raise ArgumentUsageError('Usage Error: The following custom OpenID Connect provider '
                                 'has not been configured: ' + provider_name)
    auth_settings["identityProviders"]["customOpenIdConnectProviders"].pop(provider_name, None)
    try:
        AuthClient.create_or_update(cmd=cmd, resource_group_name=resource_group_name, container_app_name=name, auth_config_name="current", auth_config_envelope=auth_settings)
        return {}
    except Exception as e:
        handle_raw_exception(e)


def update_auth_config(cmd, resource_group_name, name, set_string=None, enabled=None,
                       runtime_version=None, config_file_path=None, unauthenticated_client_action=None,
                       redirect_provider=None, require_https=None,
                       proxy_convention=None, proxy_custom_host_header=None,
                       proxy_custom_proto_header=None, excluded_paths=None,
                       token_store=None, sas_url_secret=None, sas_url_secret_name=None,
                       yes=False):
    raw_parameters = locals()
    containerapp_auth_decorator = ContainerAppPreviewAuthDecorator(
        cmd=cmd,
        client=AuthPreviewClient,
        raw_parameters=raw_parameters,
        models=CONTAINER_APPS_SDK_MODELS
    )

    containerapp_auth_decorator.construct_payload()
    if containerapp_auth_decorator.get_argument_token_store() and containerapp_auth_decorator.get_argument_sas_url_secret() is not None:
        set_secrets(cmd, name, resource_group_name, secrets=[f"{BLOB_STORAGE_TOKEN_STORE_SECRET_SETTING_NAME}={containerapp_auth_decorator.get_argument_sas_url_secret()}"], no_wait=True, disable_max_length=True)
    return containerapp_auth_decorator.create_or_update()


def show_auth_config(cmd, resource_group_name, name):
    raw_parameters = locals()
    containerapp_auth_decorator = ContainerAppPreviewAuthDecorator(
        cmd=cmd,
        client=AuthPreviewClient,
        raw_parameters=raw_parameters,
        models=CONTAINER_APPS_SDK_MODELS
    )

    return containerapp_auth_decorator.show()


# Compose
def create_containerapps_from_compose(cmd,  # pylint: disable=R0914
                                      resource_group_name,
                                      managed_env,
                                      compose_file_path='./docker-compose.yml',
                                      registry_server=None,
                                      registry_user=None,
                                      registry_pass=None,
                                      transport_mapping=None,
                                      location=None,
                                      tags=None):
    from pycomposefile import ComposeFile

    from ._compose_utils import (create_containerapps_compose_environment,
                                 build_containerapp_from_compose_service,
                                 check_supported_platform,
                                 warn_about_unsupported_elements,
                                 resolve_ingress_and_target_port,
                                 resolve_registry_from_cli_args,
                                 resolve_transport_from_cli_args,
                                 resolve_service_startup_command,
                                 validate_memory_and_cpu_setting,
                                 resolve_cpu_configuration_from_service,
                                 resolve_memory_configuration_from_service,
                                 resolve_replicas_from_service,
                                 resolve_environment_from_service,
                                 resolve_secret_from_service)

    # Validate managed environment
    parsed_managed_env = parse_resource_id(managed_env)
    managed_env_name = parsed_managed_env['name']

    logger.info(  # pylint: disable=W1203
        f"Creating the Container Apps managed environment {managed_env_name} under {resource_group_name} in {location}.")

    try:
        managed_environment = show_managed_environment(cmd=cmd,
                                                       name=managed_env_name,
                                                       resource_group_name=resource_group_name)
    except CLIInternalError:  # pylint: disable=W0702
        managed_environment = create_containerapps_compose_environment(cmd,
                                                                       managed_env_name,
                                                                       resource_group_name,
                                                                       tags=tags)

    compose_yaml = load_yaml_file(compose_file_path)
    parsed_compose_file = ComposeFile(compose_yaml)
    logger.info(parsed_compose_file)
    containerapps_from_compose = []
    # Using the key to iterate to get the service name
    # pylint: disable=C0201,C0206
    for service_name in parsed_compose_file.ordered_services.keys():
        service = parsed_compose_file.services[service_name]
        if not check_supported_platform(service.platform):
            message = "Unsupported platform found. "
            message += "Azure Container Apps only supports linux/amd64 container images."
            raise InvalidArgumentValueError(message)
        image = service.image
        warn_about_unsupported_elements(service)
        logger.info(  # pylint: disable=W1203
            f"Creating the Container Apps instance for {service_name} under {resource_group_name} in {location}.")
        ingress_type, target_port = resolve_ingress_and_target_port(service)
        registry, registry_username, registry_password = resolve_registry_from_cli_args(registry_server, registry_user, registry_pass)  # pylint: disable=C0301
        transport_setting = resolve_transport_from_cli_args(service_name, transport_mapping)
        startup_command, startup_args = resolve_service_startup_command(service)
        cpu, memory = validate_memory_and_cpu_setting(
            resolve_cpu_configuration_from_service(service),
            resolve_memory_configuration_from_service(service)
        )
        replicas = resolve_replicas_from_service(service)
        environment = resolve_environment_from_service(service)
        secret_vars, secret_env_ref = resolve_secret_from_service(service, parsed_compose_file.secrets)
        if environment is not None and secret_env_ref is not None:
            environment.extend(secret_env_ref)
        elif secret_env_ref is not None:
            environment = secret_env_ref
        if service.build is not None:
            logger.warning("Build configuration defined for this service.")
            logger.warning("The build will be performed by Azure Container Registry.")
            context = service.build.context
            dockerfile = "Dockerfile"
            if service.build.dockerfile is not None:
                dockerfile = service.build.dockerfile
            image, registry, registry_username, registry_password = build_containerapp_from_compose_service(
                cmd,
                service_name,
                context,
                dockerfile,
                resource_group_name,
                managed_env,
                location,
                image,
                target_port,
                ingress_type,
                registry,
                registry_username,
                registry_password,
                environment)
        containerapps_from_compose.append(
            create_containerapp(cmd,
                                service_name,
                                resource_group_name,
                                image=image,
                                container_name=service.container_name,
                                managed_env=managed_environment["id"],
                                ingress=ingress_type,
                                target_port=target_port,
                                registry_server=registry,
                                registry_user=registry_username,
                                registry_pass=registry_password,
                                transport=transport_setting,
                                startup_command=startup_command,
                                args=startup_args,
                                cpu=cpu,
                                memory=memory,
                                env_vars=environment,
                                secrets=secret_vars,
                                min_replicas=replicas,
                                max_replicas=replicas, )
        )
    return containerapps_from_compose


def list_supported_workload_profiles(cmd, location):
    return WorkloadProfileClient.list_supported(cmd, location)


def list_workload_profiles(cmd, resource_group_name, env_name):
    return WorkloadProfileClient.list(cmd, resource_group_name, env_name)


def show_workload_profile(cmd, resource_group_name, env_name, workload_profile_name):
    workload_profiles = WorkloadProfileClient.list(cmd, resource_group_name, env_name)
    profile = [p for p in workload_profiles if p["name"].lower() == workload_profile_name.lower()]
    if not profile:
        raise ValidationError(f"No such workload profile found on the environment. The workload profile(s) on the environment are: {','.join([p['name'] for p in workload_profiles])}")
    return profile[0]


def set_workload_profile(cmd, resource_group_name, env_name, workload_profile_name, workload_profile_type=None, min_nodes=None, max_nodes=None):
    return update_managed_environment(cmd, env_name, resource_group_name, workload_profile_type=workload_profile_type, workload_profile_name=workload_profile_name, min_nodes=min_nodes, max_nodes=max_nodes)


def add_workload_profile(cmd, resource_group_name, env_name, workload_profile_name, workload_profile_type=None, min_nodes=None, max_nodes=None):
    try:
        r = ManagedEnvironmentClient.show(cmd=cmd, resource_group_name=resource_group_name, name=env_name)
    except CLIError as e:
        handle_raw_exception(e)

    workload_profiles = r["properties"]["workloadProfiles"]

    workload_profiles_lower = [p["name"].lower() for p in workload_profiles]

    if workload_profile_name.lower() in workload_profiles_lower:
        raise ValidationError(f"Cannot add workload profile with name {workload_profile_name} because it already exists in this environment")

    return update_managed_environment(cmd, env_name, resource_group_name, workload_profile_type=workload_profile_type, workload_profile_name=workload_profile_name, min_nodes=min_nodes, max_nodes=max_nodes)


def update_workload_profile(cmd, resource_group_name, env_name, workload_profile_name, workload_profile_type=None, min_nodes=None, max_nodes=None):
    try:
        r = ManagedEnvironmentClient.show(cmd=cmd, resource_group_name=resource_group_name, name=env_name)
    except CLIError as e:
        handle_raw_exception(e)

    workload_profiles = r["properties"]["workloadProfiles"]

    workload_profiles_lower = [p["name"].lower() for p in workload_profiles]

    if workload_profile_name.lower() not in workload_profiles_lower:
        raise ValidationError(f"Workload profile with name {workload_profile_name} does not exist in this environment. The workload profiles available in this environment are {','.join([p['name'] for p in workload_profiles])}")

    return update_managed_environment(cmd, env_name, resource_group_name, workload_profile_type=workload_profile_type, workload_profile_name=workload_profile_name, min_nodes=min_nodes, max_nodes=max_nodes)


def delete_workload_profile(cmd, resource_group_name, env_name, workload_profile_name):
    try:
        r = ManagedEnvironmentClient.show(cmd=cmd, resource_group_name=resource_group_name, name=env_name)
    except CLIError as e:
        handle_raw_exception(e)

    if "workloadProfiles" not in r["properties"] or not r["properties"]["workloadProfiles"]:
        raise ValidationError("This environment does not allow for workload profiles. Can create a compatible environment with 'az containerapp env create --enable-workload-profiles'")

    if workload_profile_name.lower() == "consumption":
        raise ValidationError("Cannot delete the 'Consumption' workload profile")

    workload_profiles = [p for p in r["properties"]["workloadProfiles"] if p["name"].lower() != workload_profile_name.lower()]

    r["properties"]["workloadProfiles"] = workload_profiles

    try:
        r = ManagedEnvironmentClient.create(
            cmd=cmd, resource_group_name=resource_group_name, name=env_name, managed_environment_envelope=r)

        return r
    except Exception as e:
        handle_raw_exception(e)


def patch_list(cmd, resource_group_name=None, managed_env=None, show_all=False):
    if is_docker_running() is False:
        logger.error("Please install or start Docker and try again.")
        return
    pack_exec_path = get_pack_exec_path()
    if pack_exec_path is None:
        return
    logger.warning("Listing container apps...")
    ca_list = list_containerapp(cmd, resource_group_name, managed_env)
    imgs = []
    if ca_list:
        for ca in ca_list:
            id_parts = parse_resource_id(ca["id"])
            resource_group_name = id_parts.get('resource_group')
            container_app_name = id_parts.get('name')
            managed_env_id_parts = parse_resource_id(ca["properties"]["managedEnvironmentId"])
            managed_env_name = managed_env_id_parts.get('name')
            containers = safe_get(ca, "properties", "template", "containers")
            for container in containers:
                result = dict(
                    imageName=container["image"],
                    targetContainerName=container["name"],
                    targetContainerAppName=container_app_name,
                    targetContainerAppEnvironmentName=managed_env_name,
                    targetResourceGroup=resource_group_name)
                imgs.append(result)
    # Inspect the images
    results = []
    inspect_results = []
    # Multi-worker
    logger.warning("Inspecting container apps images...")
    with ThreadPoolExecutor(max_workers=10) as executor:
        [executor.submit(patch_get_image_inspection, pack_exec_path, img, inspect_results) for img in imgs]

    # Get the current tags of Dotnet Mariners
    oryx_run_img_tags = get_current_mariner_tags()
    failed_reason = "Failed to inspect the image. Please make sure that you are authenticated to the container registry and that the image exists."
    not_based_mariner_reason = "Image not based on Mariner"
    mcr_check_reason = "Image not from mcr.microsoft.com/oryx/builder"
    results = []
    # Start checking if the images are based on Mariner
    logger.warning("Checking for patches...")
    for inspect_result in inspect_results:
        if inspect_result["remote_info"] == 401:
            results.append(dict(
                targetContainerName=inspect_result["targetContainerName"],
                targetContainerAppName=inspect_result["targetContainerAppName"],
                targetContainerAppEnvironmentName=inspect_result["targetContainerAppEnvironmentName"],
                targetResourceGroup=inspect_result["targetResourceGroup"],
                targetImageName=inspect_result["image_name"],
                oldRunImage=None,
                newRunImage=None,
                id=None,
                reason=failed_reason))
        else:
            # Divide run-images into different parts by "/"
            run_images_props = inspect_result["remote_info"]["run_images"]
            if run_images_props is None:
                results.append(dict(
                    targetContainerName=inspect_result["targetContainerName"],
                    targetContainerAppName=inspect_result["targetContainerAppName"],
                    targetContainerAppEnvironmentName=inspect_result["targetContainerAppEnvironmentName"],
                    targetResourceGroup=inspect_result["targetResourceGroup"],
                    targetImageName=inspect_result["image_name"],
                    oldRunImage=None,
                    newRunImage=None,
                    id=None,
                    reason=not_based_mariner_reason))
            else:
                for run_images_prop in run_images_props:
                    if run_images_prop["name"].find("mcr.microsoft.com/oryx/builder") != -1:
                        run_images_prop = run_images_prop["name"].split(":")
                        run_images_tag = run_images_prop[1]
                        # Based on Mariners
                        if run_images_tag.find('mariner') != -1:
                            check_result = patchable_check(run_images_tag, oryx_run_img_tags, inspect_result=inspect_result)
                            results.append(check_result)
                        else:
                            results.append(dict(
                                targetContainerName=inspect_result["targetContainerName"],
                                targetContainerAppName=inspect_result["targetContainerAppName"],
                                targetContainerAppEnvironmentName=inspect_result["targetContainerAppEnvironmentName"],
                                targetResourceGroup=inspect_result["targetResourceGroup"],
                                targetImageName=inspect_result["image_name"],
                                oldRunImage=run_images_tag,
                                newRunImage=None,
                                id=None,
                                reason=failed_reason))
                    else:
                        # Not based on image from mcr.microsoft.com/oryx/builder
                        results.append(dict(
                            targetContainerAppName=inspect_result["targetContainerAppName"],
                            targetContainerAppEnvironmentName=inspect_result["targetContainerAppEnvironmentName"],
                            targetResourceGroup=inspect_result["targetResourceGroup"],
                            oldRunImage=inspect_result["remote_info"]["run_images"],
                            newRunImage=None,
                            id=None,
                            reason=mcr_check_reason))
    if show_all is False:
        results = [result for result in results if result["id"] is not None]
    if not results:
        logger.warning("No container apps available to patch at this time. Use --show-all to show the container apps that cannot be patched.")
        return
    return results


def patch_get_image_inspection(pack_exec_path, img, info_list):
    if (img["imageName"].find("run-dotnet") != -1) and (img["imageName"].find("cbl-mariner") != -1):
        inspect_result = {
            "remote_info":
            {
                "run_images":
                [{
                    "name": "mcr.microsoft.com/oryx/builder:" + img["imageName"].split(":")[-1]
                }]
            },
            "image_name": img["imageName"],
            "targetContainerName": img["targetContainerName"],
            "targetContainerAppName": img["targetContainerAppName"],
            "targetContainerAppEnvironmentName": img["targetContainerAppEnvironmentName"],
            "targetResourceGroup": img["targetResourceGroup"]
        }
    else:
        with subprocess.Popen(pack_exec_path + " inspect-image " + img["imageName"] + " --output json", shell=True, stderr=subprocess.PIPE, stdout=subprocess.PIPE) as img_info:
            img_info_out, img_info_err = img_info.communicate()
            if img_info_err.find(b"status code 401 Unauthorized") != -1 or img_info_err.find(b"unable to find image") != -1:
                inspect_result = dict(remote_info=401, image_name=img["imageName"])
            else:
                inspect_result = json.loads(img_info_out)
            inspect_result.update({
                "targetContainerName": img["targetContainerName"],
                "targetContainerAppName": img["targetContainerAppName"],
                "targetContainerAppEnvironmentName": img["targetContainerAppEnvironmentName"],
                "targetResourceGroup": img["targetResourceGroup"]
            })
    info_list.append(inspect_result)


def patch_interactive(cmd, resource_group_name=None, managed_env=None, show_all=False):
    if is_docker_running() is False:
        logger.error("Please install or start Docker and try again.")
        return
    patchable_check_results = patch_list(cmd, resource_group_name, managed_env, show_all=show_all)
    pack_exec_path = get_pack_exec_path()
    if pack_exec_path is None:
        return
    if patchable_check_results is None:
        return
    patchable_check_results_json = json.dumps(patchable_check_results, indent=2)
    without_unpatchable_results = []
    without_unpatchable_results = [result for result in patchable_check_results if result["id"] is not None]
    if without_unpatchable_results == [] and (patchable_check_results is None or show_all is False):
        return
    logger.warning(patchable_check_results_json)
    if without_unpatchable_results == []:
        return
    user_input = input("Do you want to apply all the patches or specify by id? (y/n/id)\n")
    patch_apply_handle_input(cmd, patchable_check_results, user_input, pack_exec_path)


def patch_apply(cmd, resource_group_name=None, managed_env=None, show_all=False):
    if is_docker_running() is False:
        logger.error("Please install or start Docker and try again.")
        return
    patchable_check_results = patch_list(cmd, resource_group_name, managed_env, show_all=show_all)
    pack_exec_path = get_pack_exec_path()
    if pack_exec_path is None:
        return
    if patchable_check_results is None:
        return
    patchable_check_results_json = json.dumps(patchable_check_results, indent=2)
    without_unpatchable_results = []
    without_unpatchable_results = [result for result in patchable_check_results if result["id"] is not None]
    if without_unpatchable_results == [] and (patchable_check_results is None or show_all is False):
        return
    logger.warning(patchable_check_results_json)
    if without_unpatchable_results == []:
        return
    patch_apply_handle_input(cmd, patchable_check_results, "y", pack_exec_path)


def patch_apply_handle_input(cmd, patch_check_list, method, pack_exec_path):
    input_method = method.strip().lower()
    # Track number of times patches were applied successfully.
    patch_apply_count = 0
    if input_method == "y":
        telemetry_record_method = "y"
        for patch_check in patch_check_list:
            if patch_check["id"] and patch_check["newRunImage"]:
                patch_cli_call(cmd,
                               patch_check["targetResourceGroup"],
                               patch_check["targetContainerAppName"],
                               patch_check["targetContainerName"],
                               patch_check["targetImageName"],
                               patch_check["newRunImage"],
                               pack_exec_path)
                # Increment patch_apply_count with every successful patch.
                patch_apply_count += 1
    elif input_method == "n":
        telemetry_record_method = "n"
        logger.warning("No patch applied.")
        return
    else:
        # Check if method is an existing id in the list
        for patch_check in patch_check_list:
            if patch_check["id"] == input_method:
                patch_cli_call(cmd,
                               patch_check["targetResourceGroup"],
                               patch_check["targetContainerAppName"],
                               patch_check["targetContainerName"],
                               patch_check["targetImageName"],
                               patch_check["newRunImage"],
                               pack_exec_path)
                patch_apply_count += 1
                telemetry_record_method = input_method
                break
        else:
            telemetry_record_method = "invalid"
            logger.error("Invalid patch method or id.")
    patch_apply_properties = {
        'Context.Default.AzureCLI.PatchUserResponse': telemetry_record_method,
        'Context.Default.AzureCLI.PatchApplyCount': patch_apply_count
    }
    telemetry_core.add_extension_event('containerapp', patch_apply_properties)
    return


def patch_cli_call(cmd, resource_group, container_app_name, container_name, target_image_name, new_run_image, pack_exec_path):
    try:
        logger.warning("Applying patch for container app: " + container_app_name + " container: " + container_name)
        subprocess.run(f"{pack_exec_path} rebase -q {target_image_name} --run-image {new_run_image}", shell=True, check=True)
        new_target_image_name = target_image_name.split(":")[0] + ":" + new_run_image.split(":")[1]
        subprocess.run(f"docker tag {target_image_name} {new_target_image_name}", shell=True, check=True)
        logger.debug(f"Publishing {new_target_image_name} to registry...")
        subprocess.run(f"docker push -q {new_target_image_name}", shell=True, check=True)
        logger.warning("Patch applied and published successfully.\nNew image: " + new_target_image_name)
    except Exception:
        logger.error("Error: Failed to apply patch and publish. Check if registry is logged in and has write access.")
        raise
    try:
        logger.warning("Patching container app: " + container_app_name + " container: " + container_name)
        logger.info("Creating new revision with image: " + new_target_image_name)
        update_info_json = update_containerapp(cmd,
                                               name=container_app_name,
                                               resource_group_name=resource_group,
                                               container_name=container_name,
                                               image=new_target_image_name)
        logger.warning(json.dumps(update_info_json, indent=2))
        logger.warning("Container app revision created successfully from the patched image.")
        return
    except Exception:
        logger.error("Error: Failed to create new revision with the container app.")
        raise<|MERGE_RESOLUTION|>--- conflicted
+++ resolved
@@ -115,12 +115,9 @@
                          MANAGED_CERTIFICATE_RT, PRIVATE_CERTIFICATE_RT, PENDING_STATUS, SUCCEEDED_STATUS, DEV_POSTGRES_IMAGE, DEV_POSTGRES_SERVICE_TYPE,
                          DEV_POSTGRES_CONTAINER_NAME, DEV_REDIS_IMAGE, DEV_REDIS_SERVICE_TYPE, DEV_REDIS_CONTAINER_NAME, DEV_KAFKA_CONTAINER_NAME,
                          DEV_KAFKA_IMAGE, DEV_KAFKA_SERVICE_TYPE, DEV_MARIADB_CONTAINER_NAME, DEV_MARIADB_IMAGE, DEV_MARIADB_SERVICE_TYPE, DEV_SERVICE_LIST,
-<<<<<<< HEAD
                          DAPR_REDIS_SERVICE_NAME, DAPR_REDIS_CONFIG_PASSWORD_KEY, DAPR_REDIS_CONFIG_PORT_KEY,
-                         DAPR_COMPONENT_REDIS_STATESTORE_NAME, DAPR_COMPONENT_REDIS_PUBSUB_NAME, DAPR_REDIS_SECRET_NAME, CONTAINER_APPS_SDK_MODELS)
-=======
+                         DAPR_COMPONENT_REDIS_STATESTORE_NAME, DAPR_COMPONENT_REDIS_PUBSUB_NAME, DAPR_REDIS_SECRET_NAME, CONTAINER_APPS_SDK_MODELS,
                          CONTAINER_APPS_SDK_MODELS, BLOB_STORAGE_TOKEN_STORE_SECRET_SETTING_NAME)
->>>>>>> b08d1116
 
 logger = get_logger(__name__)
 
